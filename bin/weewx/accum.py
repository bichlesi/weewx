#
#    Copyright (c) 2009-2016 Tom Keffer <tkeffer@gmail.com>
#
#    See the file LICENSE.txt for your full rights.
#
"""Statistical accumulators. They accumulate the highs, lows, averages,
etc., of a sequence of records."""

import math

import configobj

import weewx
<<<<<<< HEAD
import configobj
=======
>>>>>>> 92080c74

class OutOfSpan(ValueError):
    """Raised when attempting to add a record outside of the timespan held by an accumulator"""

#===============================================================================
#                             ScalarStats
#===============================================================================

class ScalarStats(object):
    """Accumulates statistics (min, max, average, etc.) for a scalar value.
    
    Property 'last' is the last non-None value seen. Property 'lasttime' is
    the time it was seen. """
    
    default_init = (None, None, None, None, 0.0, 0, 0.0, 0)
    
    def __init__(self, stats_tuple=None):
        self.setStats(stats_tuple)
        self.last = None
        self.lasttime = None
         
    def setStats(self, stats_tuple=None):
        (self.min, self.mintime,
         self.max, self.maxtime,
         self.sum, self.count,
         self.wsum, self.sumtime) = stats_tuple if stats_tuple else ScalarStats.default_init
         
    def getStatsTuple(self):
        """Return a stats-tuple. That is, a tuple containing the gathered statistics.
        This tuple can be used to update the stats database"""
        return (self.min, self.mintime, self.max, self.maxtime,
                self.sum, self.count, self.wsum, self.sumtime)
    
    def mergeHiLo(self, x_stats):
        """Merge the highs and lows of another accumulator into myself."""
        if x_stats.min is not None:
            if self.min is None or x_stats.min < self.min:
                self.min = x_stats.min
                self.mintime = x_stats.mintime
        if x_stats.max is not None:
            if self.max is None or x_stats.max > self.max:
                self.max = x_stats.max
                self.maxtime = x_stats.maxtime
        if x_stats.lasttime is not None:
            if self.lasttime is None or x_stats.lasttime >= self.lasttime:
                self.lasttime = x_stats.lasttime
                self.last = x_stats.last

    def mergeSum(self, x_stats):
        """Merge the sum and count of another accumulator into myself."""
        self.sum += x_stats.sum
        self.count += x_stats.count
        self.wsum += x_stats.wsum
        self.sumtime += x_stats.sumtime

    def addHiLo(self, val, ts):
        """Include a scalar value in my highs and lows.
        val: A scalar value
        ts:  The timestamp.
        """
        if val is not None:
            if self.min is None or val < self.min:
                self.min = val
                self.mintime = ts
            if self.max is None or val > self.max:
                self.max = val
                self.maxtime = ts
            if self.lasttime is None or ts >= self.lasttime:
                self.last = val
                self.lasttime = ts

    def addSum(self, val, weight=1):
        """Add a scalar value to my running sum and count."""
        if val is not None:
            self.sum += val
            self.count += 1
            self.wsum += val * weight
            self.sumtime += weight
        
    @property
    def avg(self):
        return self.wsum / self.sumtime if self.count else None

class VecStats(object):
    """Accumulates statistics for a vector value.
     
    Property 'last' is the last non-None value seen. It is a two-way tuple (mag, dir).
    Property 'lasttime' is the time it was seen. """

    default_init = (None, None, None, None,
                    0.0, 0, 0.0, 0, None, 0.0, 0.0, 0, 0.0, 0.0)
     
    def __init__(self, stats_tuple=None):
        self.setStats(stats_tuple)
        self.last = (None, None)
        self.lasttime = None
 
    def setStats(self, stats_tuple=None):
        (self.min, self.mintime,
         self.max, self.maxtime,
         self.sum, self.count,
<<<<<<< HEAD
         self.wsum, self.sumtime,
         self.max_dir, self.xsum, self.ysum,
         self.dirsumtime, self.squaresum, self.wsquaresum) = stats_tuple if stats_tuple else VecStats.default_init
=======
         self.wsum,self.sumtime,
         self.max_dir, self.xsum, self.ysum, 
         self.dirsumtime, self.squaresum, 
         self.wsquaresum) = stats_tuple if stats_tuple else VecStats.default_init
>>>>>>> 92080c74
        
    def getStatsTuple(self):
        """Return a stats-tuple. That is, a tuple containing the gathered statistics."""
        return (self.min, self.mintime,
                self.max, self.maxtime,
                self.sum, self.count,
                self.wsum, self.sumtime,
                self.max_dir, self.xsum, self.ysum,
                self.dirsumtime, self.squaresum, self.wsquaresum)
 
    def mergeHiLo(self, x_stats):
        """Merge the highs and lows of another accumulator into myself."""
        if x_stats.min is not None:
            if self.min is None or x_stats.min < self.min:
                self.min = x_stats.min
                self.mintime = x_stats.mintime
        if x_stats.max is not None:
            if self.max is None or x_stats.max > self.max:
                self.max = x_stats.max
                self.maxtime = x_stats.maxtime
                self.max_dir = x_stats.max_dir
        if x_stats.lasttime is not None:
            if self.lasttime is None or x_stats.lasttime >= self.lasttime:
                self.lasttime = x_stats.lasttime
                self.last = x_stats.last
 
    def mergeSum(self, x_stats):
        """Merge the sum and count of another accumulator into myself."""
        self.sum += x_stats.sum
        self.count += x_stats.count
        self.wsum += x_stats.wsum
        self.sumtime += x_stats.sumtime
        self.xsum += x_stats.xsum
        self.ysum += x_stats.ysum
        self.dirsumtime += x_stats.dirsumtime
        self.squaresum += x_stats.squaresum
        self.wsquaresum += x_stats.wsquaresum
         
    def addHiLo(self, val, ts):
        """Include a vector value in my highs and lows.
        val: A vector value. It is a 2-way tuple (mag, dir).
        ts:  The timestamp.
        """
        speed, dirN = val
        if speed is not None:
            if self.min is None or speed < self.min:
                self.min = speed
                self.mintime = ts
            if self.max is None or speed > self.max:
                self.max = speed
                self.maxtime = ts
                self.max_dir = dirN
            if self.lasttime is None or ts >= self.lasttime:
                self.last = (speed, dirN)
                self.lasttime = ts
         
    def addSum(self, val, weight=1):
        """Add a vector value to my sum and squaresum.
        val: A vector value. It is a 2-way tuple (mag, dir)
        """
        speed, dirN = val
        if speed is not None:
            self.sum += speed
            self.count += 1
            self.wsum += weight * speed
            self.sumtime += weight
            self.squaresum += speed ** 2
            self.wsquaresum += weight * speed ** 2
            if dirN is not None :
                self.xsum += weight * speed * math.cos(math.radians(90.0 - dirN))
                self.ysum += weight * speed * math.sin(math.radians(90.0 - dirN))
                self.dirsumtime += weight
             
    @property
    def avg(self):
        return self.wsum / self.sumtime if self.count else None
 
    @property
    def rms(self):
        return math.sqrt(self.wsquaresum / self.sumtime) if self.count else None
 
    @property
    def vec_avg(self):
        if self.count:
            return math.sqrt((self.xsum ** 2 + self.ysum ** 2) / self.sumtime ** 2)
 
    @property
    def vec_dir(self):
        if self.dirsumtime:
            _result = 90.0 - math.degrees(math.atan2(self.ysum, self.xsum))
            if _result < 0.0:
                _result += 360.0
            return _result

#===============================================================================
#                             Class Accum
#===============================================================================

class Accum(dict):
    """Accumulates statistics for a set of observation types."""
    
    def __init__(self, timespan):
        """Initialize a Accum.
        
        timespan: The time period over which stats will be accumulated."""
        
        self.timespan = timespan
        # The unit system is left unspecified until the first observation comes in.
        self.unit_system = None
        
    def addRecord(self, record, add_hilo=True, weight=1):
        """Add a record to my running statistics. 
        
        The record must have keys 'dateTime' and 'usUnits'."""
        
        # Check to see if the record is within my observation timespan 
        if not self.timespan.includesArchiveTime(record['dateTime']):
            raise OutOfSpan, "Attempt to add out-of-interval record"

        for obs_type in record:
            # Get the proper function ...
            func = get_add_function(obs_type)
            # ... then call it.
            func(self, record, obs_type, add_hilo, weight)
                            
    def updateHiLo(self, accumulator):
        """Merge the high/low stats of another accumulator into me."""
        if accumulator.timespan.start < self.timespan.start or accumulator.timespan.stop > self.timespan.stop:
            raise OutOfSpan("Attempt to merge an accumulator whose timespan is not a subset")

        self._check_units(accumulator.unit_system)
        
        for obs_type in accumulator:
            # Initialize the type if we have not seen it before
            self._init_type(obs_type)
            
            # Get the proper function ...
            func = get_merge_function(obs_type)
            # ... then call it
            func(self, accumulator, obs_type)

    def getRecord(self):
        """Extract a record out of the results in the accumulator."""
        
        # All records have a timestamp and unit type
        record = {'dateTime': self.timespan.stop,
                  'usUnits' : self.unit_system}
        
        return self.augmentRecord(record)
    
    def augmentRecord(self, record):
        
        # Go through all observation types.
        for obs_type in self:
            # If the type does not appear in the record, then add it:
            if obs_type not in record:
                # Get the proper extraction function...
                func = get_extract_function(obs_type)
                # ... then call it
                func(self, record, obs_type)

        return record

    def set_stats(self, obs_type, stats_tuple):
        
        self._init_type(obs_type)
        self[obs_type].setStats(stats_tuple)
<<<<<<< HEAD
        
    def wind_extract(self, record, obs_type):
        """Extract wind values from myself, and put in a record."""
        # Wind records must be flattened into the separate categories:
        record['windSpeed'] = self[obs_type].avg
        record['windDir'] = self[obs_type].vec_dir
        record['windGust'] = self[obs_type].max
        record['windGustDir'] = self[obs_type].max_dir
        
    def sum_extract(self, record, obs_type):
        record[obs_type] = self[obs_type].sum
        
    def last_extract(self, record, obs_type):
        record[obs_type] = self[obs_type].last
        
    def avg_extract(self, record, obs_type):
        record[obs_type] = self[obs_type].avg
        
    def init_type(self, obs_type):
        """Add a given observation type to my dictionary."""
        # Do nothing if this type has already been initialized:
        if obs_type in self:
            return

        # Get a new accumulator of the proper type
        self[obs_type] = new_accumulator(obs_type)
=======

    #
    # Begin add functions. These add a record to the accumulator.
    #
>>>>>>> 92080c74
            
    def add_value(self, record, obs_type, add_hilo, weight):
        """Add a single observation to myself."""

        val = record[obs_type]

        # If the type has not been seen before, initialize it
        self._init_type(obs_type)
        # Then add to highs/lows, and to the running sum:
        if add_hilo: 
            self[obs_type].addHiLo(val, record['dateTime'])
        self[obs_type].addSum(val, weight=weight)

    def add_wind_value(self, record, obs_type, add_hilo, weight):
        """Add a single observation of type wind to myself."""

        if obs_type in ['windDir', 'windGust', 'windGustDir']:
            return
        if weewx.debug:
            assert(obs_type == 'windSpeed')
        
        # First add it to regular old 'windSpeed', then
        # treat it like a vector.
        self.add_value(record, obs_type, add_hilo, weight)
        
        # If the type has not been seen before, initialize it
        self._init_type('wind')
        # Then add to highs/lows, and to the running sum:
        if add_hilo:
            self['wind'].addHiLo((record.get('windGust'), record.get('windGustDir')), record['dateTime'])
            self['wind'].addHiLo((record.get('windSpeed'), record.get('windDir')), record['dateTime'])
<<<<<<< HEAD
        self['wind'].addSum((record['windSpeed'], record.get('windDir')))
=======
        self['wind'].addSum((record['windSpeed'], record.get('windDir')), weight=weight)
>>>>>>> 92080c74
        
    def check_units(self, record, obs_type, add_hilo, weight):  # @UnusedVariable
        if weewx.debug:
            assert(obs_type == 'usUnits')
        self._check_units(record['usUnits'])

    def noop(self, record, obs_type, add_hilo=True, weight=1):
        pass

    #
    # Begin hi/lo merge functions. These are called when merging two accumulators
    #
    
    def merge_minmax(self, x_accumulator, obs_type):
        """Merge value in another accumulator, using min/max"""

        self[obs_type].mergeHiLo(x_accumulator[obs_type])

    def merge_avg(self, x_accumulator, obs_type):
        """Merge value in another accumulator, using avg for max"""
        x_stats = x_accumulator[obs_type]
        if x_stats.min is not None:
            if self[obs_type].min is None or x_stats.min < self[obs_type].min:
                self[obs_type].min     = x_stats.min
                self[obs_type].mintime = x_stats.mintime
        if x_stats.avg is not None:
            if self[obs_type].max is None or x_stats.avg > self[obs_type].max:
                self[obs_type].max     = x_stats.avg
                self[obs_type].maxtime = x_accumulator.timespan.stop
        if x_stats.lasttime is not None:
            if self[obs_type].lasttime is None or x_stats.lasttime >= self[obs_type].lasttime:
                self[obs_type].lasttime = x_stats.lasttime
                self[obs_type].last     = x_stats.last

    #
    # Begin extraction functions. These extract a record out of the accumulator.
    #            

    def extract_wind(self, record, obs_type):
        """Extract wind values from myself, and put in a record."""
        # Wind records must be flattened into the separate categories:
        record['windSpeed']   = self[obs_type].avg
        record['windDir']     = self[obs_type].vec_dir
        record['windGust']    = self[obs_type].max
        record['windGustDir'] = self[obs_type].max_dir
        
    def extract_sum(self, record, obs_type):
        record[obs_type] = self[obs_type].sum
        
    def extract_last(self, record, obs_type):
        record[obs_type] = self[obs_type].last
        
    def extract_avg(self, record, obs_type):
        record[obs_type] = self[obs_type].avg
        
    def extract_min(self, record, obs_type):
        record[obs_type] = self[obs_type].min
        
    def extract_max(self, record, obs_type):
        record[obs_type] = self[obs_type].max
        
    def extract_count(self, record, obs_type):
        record[obs_type] = self[obs_type].count
        

    #
    # Miscellaneous, utility functions
    #
    
    def _init_type(self, obs_type):
        """Add a given observation type to my dictionary."""
        # Do nothing if this type has already been initialized:
        if obs_type in self:
            return

        # Get a new accumulator of the proper type
        self[obs_type] = new_accumulator(obs_type)

    def _check_units(self, new_unit_system):
        # If no unit system has been specified for me yet, adopt the incoming
        # system
        if self.unit_system is None:
            self.unit_system = new_unit_system
        else:
            # Otherwise, make sure they match
            if self.unit_system != new_unit_system:
                raise ValueError("Unit system mismatch %d v. %d" % (self.unit_system, 
                                                                    new_unit_system))

    @property
    def isEmpty(self):
        return self.unit_system is None
            
#===============================================================================
#                            Configuration dictionaries
#===============================================================================

#
<<<<<<< HEAD
# Mappings from string names to actual functions and classes
=======
# Mappings from convenient string names, which can be used in a config file,
# to actual functions and classes
>>>>>>> 92080c74
#

accum_types = {'scalar' : ScalarStats,
               'vector' : VecStats}

<<<<<<< HEAD
adder_functions = {'add'         : Accum.add_value,
                   'add_wind'    : Accum.add_wind_value,
                   'check_units' : Accum.check_units,
                   'noop'        : Accum.noop}

extract_functions = {'avg'  : Accum.avg_extract,
                     'sum'  : Accum.sum_extract,
                     'last' : Accum.last_extract,
                     'wind' : Accum.wind_extract,
=======
add_functions = {'add'         : Accum.add_value,
                 'add_wind'    : Accum.add_wind_value,
                 'check_units' : Accum.check_units,
                 'noop'        : Accum.noop}

merge_functions = {'minmax' : Accum.merge_minmax,
                   'avg'    : Accum.merge_avg}

extract_functions = {'avg'  : Accum.extract_avg,
                     'sum'  : Accum.extract_sum,
                     'min'  : Accum.extract_min,
                     'max'  : Accum.extract_max,
                     'count': Accum.extract_count,
                     'last' : Accum.extract_last,
                     'wind' : Accum.extract_wind,
>>>>>>> 92080c74
                     'noop' : Accum.noop}

#
# Default mappings from observation types to accumulator classes and functions
#

defaults_ini = """
[Accumulator]
    [[dateTime]]
        adder = noop
    [[usUnits]]
        adder = check_units
    [[rain]]
<<<<<<< HEAD
        aggregation = sum
    [[ET]]
        aggregation = sum
    [[dayET]]
        aggregation = last
    [[monthET]]
        aggregation = last
    [[yearET]]
        aggregation = last
    [[hourRain]]
        aggregation = last
    [[dayRain]]
        aggregation = last
    [[rain24]]
        aggregation = last
    [[monthRain]]
        aggregation = last
    [[yearRain]]
        aggregation = last
    [[totalRain]]
        aggregation = last
    [[wind]]
        accumulator = vector
        aggregation = wind
    [[windSpeed]]
        adder = add_wind
        aggregation = noop
    [[windDir]]
        aggregation = noop
    [[windGust]]
        aggregation = noop
    [[windGustDir]]
        aggregation = noop
=======
        extractor = sum
    [[ET]]
        extractor = sum
    [[dayET]]
        extractor = last
    [[monthET]]
        extractor = last
    [[yearET]]
        extractor = last
    [[hourRain]]
        extractor = last
    [[dayRain]]
        extractor = last
    [[rain24]]
        extractor = last
    [[monthRain]]
        extractor = last
    [[yearRain]]
        extractor = last
    [[totalRain]]
        extractor = last
    [[stormRain]]
        extractor = last
    [[wind]]
        accumulator = vector
        extractor = wind
    [[windSpeed]]
        adder = add_wind
        merger = avg
        extractor = noop
    [[windDir]]
        extractor = noop
    [[windGust]]
        extractor = noop
    [[windGustDir]]
        extractor = noop
>>>>>>> 92080c74
"""
import StringIO
defaults = configobj.ConfigObj(StringIO.StringIO(defaults_ini))
del StringIO

accum_type_dict = None
add_dict        = None
<<<<<<< HEAD
=======
merge_dict      = None
>>>>>>> 92080c74
extract_dict    = None

def initialize(config_dict):
    """Must be called before using any of the accumulators"""
    
<<<<<<< HEAD
    global defaults, accum_type_dict, add_dict, extract_dict

    accum_type_dict = {}
    add_dict        = {}
=======
    global defaults, accum_type_dict, merge_dict, add_dict, extract_dict

    accum_type_dict = {}
    add_dict        = {}
    merge_dict      = {}
>>>>>>> 92080c74
    extract_dict    = {}
    
    # Initialize with the default values:    
    _initialize(defaults)

    # Now do the overrides from the config file
    _initialize(config_dict)
    
def _initialize(config_dict):
<<<<<<< HEAD
    global accum_type_dict, add_dict, extract_dict
=======
    global accum_type_dict, add_dict, merge_dict, extract_dict
>>>>>>> 92080c74

    extras = config_dict.get('Accumulator', configobj.ConfigObj({}))
    for obs_type in extras.sections:
        # Get the accumulator type
        accum_type = extras[obs_type].get('accumulator', 'scalar').lower()
        # Fail hard if this is an unknown accumulator type
        accum_type_dict[obs_type] = accum_types[accum_type]
        
        # Get the adder function to use
        add_function = extras[obs_type].get('adder', 'add').lower()
        # Fail hard if this is an unknown adder function
<<<<<<< HEAD
        add_dict[obs_type] = adder_functions[add_function]

        # Get the type of extraction function to use
        extract_function = extras[obs_type].get('aggregation', 'avg').lower()
=======
        add_dict[obs_type] = add_functions[add_function]

        # Get the Hi/Lo function to use
        hilo_function = extras[obs_type].get('merger', 'minmax').lower()
        # Fail hard if this is an unknown Hi/Lo function
        merge_dict[obs_type] = merge_functions[hilo_function]
        
        # Get the type of extraction function to use
        extract_function = extras[obs_type].get('extractor', 'avg').lower()
>>>>>>> 92080c74
        # Fail hard if this is an unknown extraction type:
        extract_dict[obs_type] = extract_functions[extract_function]
    
def new_accumulator(obs_type):
    global accum_type_dict
    # If the dictionaries have not been initialized, do so with the defaults
    if accum_type_dict is None:
        initialize(defaults)
    return accum_type_dict.get(obs_type, ScalarStats)()

def get_add_function(obs_type):
    global add_dict
    # If the dictionaries have not been initialized, do so with the defaults
    if add_dict is None:
        initialize(defaults)
    return add_dict.get(obs_type, Accum.add_value)
    
<<<<<<< HEAD
=======
def get_merge_function(obs_type):
    global merge_dict
    # If the dictionary has not been initialized, do so with the defaults
    if merge_dict is None:
        initialize(defaults)
    return merge_dict.get(obs_type, Accum.merge_minmax)

>>>>>>> 92080c74
def get_extract_function(obs_type):
    global extract_dict
    # If the dictionaries have not been initialized, do so with the defaults
    if extract_dict is None:
        initialize(defaults)
<<<<<<< HEAD
    return extract_dict.get(obs_type, Accum.avg_extract)
=======
    return extract_dict.get(obs_type, Accum.extract_avg)
>>>>>>> 92080c74
<|MERGE_RESOLUTION|>--- conflicted
+++ resolved
@@ -11,10 +11,6 @@
 import configobj
 
 import weewx
-<<<<<<< HEAD
-import configobj
-=======
->>>>>>> 92080c74
 
 class OutOfSpan(ValueError):
     """Raised when attempting to add a record outside of the timespan held by an accumulator"""
@@ -116,16 +112,10 @@
         (self.min, self.mintime,
          self.max, self.maxtime,
          self.sum, self.count,
-<<<<<<< HEAD
-         self.wsum, self.sumtime,
-         self.max_dir, self.xsum, self.ysum,
-         self.dirsumtime, self.squaresum, self.wsquaresum) = stats_tuple if stats_tuple else VecStats.default_init
-=======
          self.wsum,self.sumtime,
          self.max_dir, self.xsum, self.ysum, 
          self.dirsumtime, self.squaresum, 
          self.wsquaresum) = stats_tuple if stats_tuple else VecStats.default_init
->>>>>>> 92080c74
         
     def getStatsTuple(self):
         """Return a stats-tuple. That is, a tuple containing the gathered statistics."""
@@ -293,39 +283,10 @@
         
         self._init_type(obs_type)
         self[obs_type].setStats(stats_tuple)
-<<<<<<< HEAD
-        
-    def wind_extract(self, record, obs_type):
-        """Extract wind values from myself, and put in a record."""
-        # Wind records must be flattened into the separate categories:
-        record['windSpeed'] = self[obs_type].avg
-        record['windDir'] = self[obs_type].vec_dir
-        record['windGust'] = self[obs_type].max
-        record['windGustDir'] = self[obs_type].max_dir
-        
-    def sum_extract(self, record, obs_type):
-        record[obs_type] = self[obs_type].sum
-        
-    def last_extract(self, record, obs_type):
-        record[obs_type] = self[obs_type].last
-        
-    def avg_extract(self, record, obs_type):
-        record[obs_type] = self[obs_type].avg
-        
-    def init_type(self, obs_type):
-        """Add a given observation type to my dictionary."""
-        # Do nothing if this type has already been initialized:
-        if obs_type in self:
-            return
-
-        # Get a new accumulator of the proper type
-        self[obs_type] = new_accumulator(obs_type)
-=======
 
     #
     # Begin add functions. These add a record to the accumulator.
     #
->>>>>>> 92080c74
             
     def add_value(self, record, obs_type, add_hilo, weight):
         """Add a single observation to myself."""
@@ -357,11 +318,7 @@
         if add_hilo:
             self['wind'].addHiLo((record.get('windGust'), record.get('windGustDir')), record['dateTime'])
             self['wind'].addHiLo((record.get('windSpeed'), record.get('windDir')), record['dateTime'])
-<<<<<<< HEAD
-        self['wind'].addSum((record['windSpeed'], record.get('windDir')))
-=======
         self['wind'].addSum((record['windSpeed'], record.get('windDir')), weight=weight)
->>>>>>> 92080c74
         
     def check_units(self, record, obs_type, add_hilo, weight):  # @UnusedVariable
         if weewx.debug:
@@ -460,28 +417,13 @@
 #===============================================================================
 
 #
-<<<<<<< HEAD
-# Mappings from string names to actual functions and classes
-=======
 # Mappings from convenient string names, which can be used in a config file,
 # to actual functions and classes
->>>>>>> 92080c74
 #
 
 accum_types = {'scalar' : ScalarStats,
                'vector' : VecStats}
 
-<<<<<<< HEAD
-adder_functions = {'add'         : Accum.add_value,
-                   'add_wind'    : Accum.add_wind_value,
-                   'check_units' : Accum.check_units,
-                   'noop'        : Accum.noop}
-
-extract_functions = {'avg'  : Accum.avg_extract,
-                     'sum'  : Accum.sum_extract,
-                     'last' : Accum.last_extract,
-                     'wind' : Accum.wind_extract,
-=======
 add_functions = {'add'         : Accum.add_value,
                  'add_wind'    : Accum.add_wind_value,
                  'check_units' : Accum.check_units,
@@ -497,7 +439,6 @@
                      'count': Accum.extract_count,
                      'last' : Accum.extract_last,
                      'wind' : Accum.extract_wind,
->>>>>>> 92080c74
                      'noop' : Accum.noop}
 
 #
@@ -511,41 +452,6 @@
     [[usUnits]]
         adder = check_units
     [[rain]]
-<<<<<<< HEAD
-        aggregation = sum
-    [[ET]]
-        aggregation = sum
-    [[dayET]]
-        aggregation = last
-    [[monthET]]
-        aggregation = last
-    [[yearET]]
-        aggregation = last
-    [[hourRain]]
-        aggregation = last
-    [[dayRain]]
-        aggregation = last
-    [[rain24]]
-        aggregation = last
-    [[monthRain]]
-        aggregation = last
-    [[yearRain]]
-        aggregation = last
-    [[totalRain]]
-        aggregation = last
-    [[wind]]
-        accumulator = vector
-        aggregation = wind
-    [[windSpeed]]
-        adder = add_wind
-        aggregation = noop
-    [[windDir]]
-        aggregation = noop
-    [[windGust]]
-        aggregation = noop
-    [[windGustDir]]
-        aggregation = noop
-=======
         extractor = sum
     [[ET]]
         extractor = sum
@@ -582,7 +488,6 @@
         extractor = noop
     [[windGustDir]]
         extractor = noop
->>>>>>> 92080c74
 """
 import StringIO
 defaults = configobj.ConfigObj(StringIO.StringIO(defaults_ini))
@@ -590,27 +495,17 @@
 
 accum_type_dict = None
 add_dict        = None
-<<<<<<< HEAD
-=======
 merge_dict      = None
->>>>>>> 92080c74
 extract_dict    = None
 
 def initialize(config_dict):
     """Must be called before using any of the accumulators"""
     
-<<<<<<< HEAD
-    global defaults, accum_type_dict, add_dict, extract_dict
-
-    accum_type_dict = {}
-    add_dict        = {}
-=======
     global defaults, accum_type_dict, merge_dict, add_dict, extract_dict
 
     accum_type_dict = {}
     add_dict        = {}
     merge_dict      = {}
->>>>>>> 92080c74
     extract_dict    = {}
     
     # Initialize with the default values:    
@@ -620,11 +515,7 @@
     _initialize(config_dict)
     
 def _initialize(config_dict):
-<<<<<<< HEAD
-    global accum_type_dict, add_dict, extract_dict
-=======
     global accum_type_dict, add_dict, merge_dict, extract_dict
->>>>>>> 92080c74
 
     extras = config_dict.get('Accumulator', configobj.ConfigObj({}))
     for obs_type in extras.sections:
@@ -636,12 +527,6 @@
         # Get the adder function to use
         add_function = extras[obs_type].get('adder', 'add').lower()
         # Fail hard if this is an unknown adder function
-<<<<<<< HEAD
-        add_dict[obs_type] = adder_functions[add_function]
-
-        # Get the type of extraction function to use
-        extract_function = extras[obs_type].get('aggregation', 'avg').lower()
-=======
         add_dict[obs_type] = add_functions[add_function]
 
         # Get the Hi/Lo function to use
@@ -651,7 +536,6 @@
         
         # Get the type of extraction function to use
         extract_function = extras[obs_type].get('extractor', 'avg').lower()
->>>>>>> 92080c74
         # Fail hard if this is an unknown extraction type:
         extract_dict[obs_type] = extract_functions[extract_function]
     
@@ -669,8 +553,6 @@
         initialize(defaults)
     return add_dict.get(obs_type, Accum.add_value)
     
-<<<<<<< HEAD
-=======
 def get_merge_function(obs_type):
     global merge_dict
     # If the dictionary has not been initialized, do so with the defaults
@@ -678,14 +560,9 @@
         initialize(defaults)
     return merge_dict.get(obs_type, Accum.merge_minmax)
 
->>>>>>> 92080c74
 def get_extract_function(obs_type):
     global extract_dict
     # If the dictionaries have not been initialized, do so with the defaults
     if extract_dict is None:
         initialize(defaults)
-<<<<<<< HEAD
-    return extract_dict.get(obs_type, Accum.avg_extract)
-=======
-    return extract_dict.get(obs_type, Accum.extract_avg)
->>>>>>> 92080c74
+    return extract_dict.get(obs_type, Accum.extract_avg)