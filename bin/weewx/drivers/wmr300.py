#!/usr/bin/env python
# Copyright 2015 Matthew Wall
# See the file LICENSE.txt for your rights.
#
# Credits:
# Thanks to Cameron for diving deep into USB timing issues
#
# Thanks to Benji for the identification and decoding of 7 packet types
#
# Thanks to Eric G for posting USB captures and providing hardware for testing
#   https://groups.google.com/forum/#!topic/weewx-development/5R1ahy2NFsk
#
# Thanks to Zahlii
#   https://bsweather.myworkbook.de/category/weather-software/
#
# No thanks to oregon scientific - repeated requests for hardware and/or
# specifications resulted in no response at all.

# TODO: figure out battery level for each sensor
# TODO: figure out signal strength for each sensor
# TODO: figure out archive interval

# FIXME: figure out unknown bytes in history packet

# FIXME: decode the 0xdb packets

# FIXME: warn if altitude in pressure packet does not match weewx altitude

"""Driver for Oregon Scientific WMR300 weather stations.

Sensor data transmission frequencies:
  wind: 2.5 to 3 seconds
    TH: 10 to 12 seconds
  rain: 20 to 24 seconds

The station supports 1 wind, 1 rain, 1 UV, and up to 8 temperature/humidity
sensors.

The station ships with "Weather OS PRO" software for windows.  This was used
for the USB sniffing.

Sniffing USB traffic shows all communication is interrupt.  The endpoint
descriptors for the device show this as well.  Response timing is 1.

It appears that communication must be initiated with an interrupted write.
After that, the station will spew data.  Sending commands to the station is
not reliable - like other Oregon Scientific hardware, there is a certain
amount of "send a command, wait to see what happens, then maybe send it again"
in order to communicate with the hardware.  Once the station does start sending
data, the driver basically just processes it based on the message type.  It
must also send "heartbeat" messages to keep the data flowing from the hardware.

Communication is confounded somewhat by the various libusb implementations.
Some communication "fails" with a "No data available" usb error.  But in other
libusb versions, this error does not appear.  USB timeouts are also tricky.
Since the WMR protocol seems to expect timeouts, it is necessary for the
driver to ignore them at some times, but not at others.  Since not every libusb
version includes a code/class to indicate that a USB error is a timeout, the
driver must do more work to figure it out.

The driver ignores USB timeouts.  It would seem that a timeout just means that
the station is not ready to communicate; it does not indicate a communication
failure.

Internal observation names use the convention name_with_specifier.  These are
mapped to the wview or other schema as needed with a configuration setting.
For example, for the wview schema, wind_speed maps to windSpeed, temperature_0
maps to inTemp, and humidity_1 maps to outHumidity.

Maximum value for rain counter is 400 in (10160 mm) (40000 = 0x9c 0x40).  The
counter does not wrap; it must be reset when it hits maximum value otherwise
rain data will not be recorded.


Message types -----------------------------------------------------------------

packet types from station:
57 - station type/model; history count + other status
41 - ACK
D2 - history; 128 bytes
D3 - temperature/humidity/dewpoint/heatindex; 61 bytes
D4 - wind/windchill; 54 bytes
D5 - rain; 40 bytes
D6 - pressure; 46 bytes
DB - forecast; 32 bytes
DC - temperature/humidity ranges; 62 bytes

packet types from host:
A6 - heartbeat - response is 57 (usually)
41 - ACK
65 - do not delete history when it is reported.  each of these is ack-ed by
       the station
b3 - delete history after you give it to me.
cd - start history request.  last two bytes are one after most recent read
35 - finish history request.  last two bytes are latest record index that
       was read.
73 - some sort of initialisation packet
72 - ? on rare occasions will be used in place of 73, in both observed cases
       the console was already free-running transmitting data

WOP sends A6 message every 20 seconds
WOP requests history at startup, then again every 120 minutes
each A6 is followed by a 57 from the station, except the one initiating history
each data packet D* from the station is followed by an ack packet 41 from host
D2 (history) records are recorded every minute
D6 (pressure) packets seem to come every 15 minutes (900 seconds)
4,5 of 7x match 12,13 of 57

examples of 72/73 initialization packets:
  73 e5 0a 26 0e c1
  73 e5 0a 26 88 8b
  72 a9 c1 60 52 00

---- cameron's extra notes:

Station will free-run transmitting data for about 100s without seeing an ACK.
a6 will always be followed by 91 ca 45 52 but final byte may be 0, 20, 32, 67,
8b, d6, df, or...
    0 - when first packet after connection or program startup.
    It looks like the final byte is just the last character that was previously
    written to a static output buffer.  and hence it is meaningless.
41 - ack in - 2 types
41 - ack out - numerous types. combinations of packet type, channel, last byte.
    For a6, it looks like the last byte is just uncleared residue.
b3 59 0a 17 01 <eb>   - when you give me history, delete afterwards
                      - final 2 bytes are probably ignored
    response: ACK b3 59 0a 17
65 19 e5 04 52 <b6>   - when you give me history, do not delete afterwards
                      - final 2 bytes are probably ignored
    response: ACK 65 19 e5 04
cd 18 30 62 nn mm  - start history, starting at record 0xnnmm
    response - if preceeded by 65, the ACK is the same string:  ACK 65 19 e5 04
             - if preceeded by b3 then there is NO ACK.

Initialisation:
out: a6 91 ca 45 52
     - note: null 6th byte.
in:  57:  WMR300,A004,<b13><b14>\0\0,<history index>,<b21>,<b23>,
     - where numbered bytes are unknown content
then either...
out: 73 e5 0a 26 <b5> <b6>
     - b5 is set to b13 of pkt 57, b6 <= b14
in:  41 43 4b 73 e5 0a 26 <b8> <b9>
     - this is the full packet 73 prefixed by "ACK"
or...
out: 72 a9 c1 60 52
     - occurs when console is already free-running (but how does WOsP know?)
NO ACK

Message field decodings -------------------------------------------------------

Values are stored in 1 to 3 bytes in big endian order.  Negative numbers are
stored as Two's Complement (if the first byte starts with F it is a negative
number). Count values are unsigned.

no data:
 7f ff

values for channel number:
0 - console sensor
1 - sensor 1
2 - sensor 2
...
8 - sensor 8

values for trend:
0 - steady
1 - rising
2 - falling
3 - no sensor data

bitwise transformation for compass direction:
1000 0000 0000 0000 = NNW
0100 0000 0000 0000 = NW
0010 0000 0000 0000 = WNW
0001 0000 0000 0000 = W
0000 1000 0000 0000 = WSW
0000 0100 0000 0000 = SW
0000 0010 0000 0000 = SSW
0000 0001 0000 0000 = S
0000 0000 1000 0000 = SSE
0000 0000 0100 0000 = SE
0000 0000 0010 0000 = ESE
0000 0000 0001 0000 = E
0000 0000 0000 1000 = ENE
0000 0000 0000 0100 = NE
0000 0000 0000 0010 = NNE
0000 0000 0000 0001 = N 

values for forecast:
0x08 - cloudy
0x0c - rainy
0x1e - partly cloudy
0x0e - partly cloudy at night
0x70 - sunny
0x00 - clear night


Message decodings -------------------------------------------------------------

message: ACK
byte hex dec description         decoded value
 0   41  A   acknowledgement     ACK
 1   43  C
 2   4b  K
 3   73                          command sent from PC
 4   e5
 5   0a
 6   26
 7   0e
 8   c1

examples:
 41 43 4b 73 e5 0a 26 0e c1      last 2 bytes differ
 41 43 4b 65 19 e5 04            always same


message: station info
byte hex dec description         decoded value
 0   57  W   station type        WMR300
 1   4d  M
 2   52  R
 3   33  3
 4   30  0
 5   30  0
 6   2c  ,
 7   41  A   station model       A002
 8   30  0
 9   30  0
10   32  2                       or 0x34
11   2c  ,
12   0e                          (3777 dec) or mine always 88 8b (34955)
13   c1
14   00                          always?
15   00
16   2c  ,
17   67      next history record 26391 (0x67*256 0x17) (0x7fe0 (32736) is full)
                                 The value at this index has not been used yet.
18   17
19   2c  ,
20   4b      usually 'K' (0x4b). occasionally was 0x43 when history is set to
  or 43      delete after downloading.  This is a 1-bit change (1<<3)
             NB: Does not return to 4b when latest history record is reset to
             0x20 after history is deleted. 
21   2c  ,
22   52      0x52 (82, 'R'), occasionally 0x49(73, 'G')
             0b 0101 0010   (0x52) vs
             0b 0100 1001   (0x49) lots of bits flipped!
  or 49      this maybe has some link with one or other battery, but does not
             make sense
23   2c  ,

examples:
 57 4d 52 33 30 30 2c 41 30 30 32 2c 0e c1 00 00 2c 67 17 2c 4b 2c 52 2c
 57 4d 52 33 30 30 2c 41 30 30 32 2c 88 8b 00 00 2c 2f b5 2c 4b 2c 52 2c
 57 4d 52 33 30 30 2c 41 30 30 34 2c 0e c1 00 00 2c 7f e0 2c 4b 2c 49 2c
 57 4d 52 33 30 30 2c 41 30 30 34 2c 88 8b 00 00 2c 7f e0 2c 4b 2c 49 2c


message: history
byte hex dec description                 decoded value
 0   d2      packet type
 1   80  128 packet length
 2   31      count (hi)                  12694  - index number of this packet
 3   96      count (lo)
 4   0f   15 year                        ee if not set
 5   08    8 month                       ee if not set
 6   0a   10 day                         ee if not set
 7   06    6 hour
 8   02    2 minute
 9   00      temperature 0               21.7 C
10   d9
11   00      temperature 1               25.4 C
12   fe
13   7f      temperature 2
14   ff
15   7f      temperature 3
16   ff
17   7f      temperature 4
18   ff
19   7f      temperature 5
20   ff
21   7f      temperature 6
22   ff
23   7f      temperature 7
24   ff
25   7f      temperature 8
26   ff        (a*256 + b)/10
27   26      humidity 0                  38 %
28   49      humidity 1                  73 %
29   7f      humidity 2
30   7f      humidity 3
31   7f      humidity 4
32   7f      humidity 5
33   7f      humidity 6
34   7f      humidity 7
35   7f      humidity 8
36   00      dewpoint 1                  20.0 C
37   c8        (a*256 + b)/10
38   7f      dewpoint 2
39   ff
40   7f      dewpoint 3
41   ff
42   7f      dewpoint 4
43   ff
44   7f      dewpoint 5
45   ff
46   7f      dewpoint 6
47   ff
48   7f      dewpoint 7
49   ff
50   7f      dewpoint 8
51   ff
52   7f      heat index 1               C
53   fd        (a*256 + b)/10
54   7f      heat index 2
55   ff
56   7f      heat index 3
57   ff
58   7f      heat index 4
59   ff
60   7f      heat index 5
61   ff
62   7f      heat index 6
63   ff
64   7f      heat index 7
65   ff
66   7f      heat index 8
67   ff
68   7f      wind chill                C
69   fd        (a*256 + b)/10
70   7f      ?
71   ff      ?
72   00      wind gust speed           0.0 m/s
73   00        (a*256 + b)/10
74   00      wind average speed        0.0 m/s
75   00        (a*256 + b)/10
76   01      wind gust direction       283 degrees
77   1b        (a*256 + b)
78   01      wind average direction    283 degrees
78   1b        (a*256 + b)
80   30      forecast
81   00      ?
82   00      ?
83   00      hourly rain              hundredths_of_inch
84   00        (a*256 + b)
85   00      ?
86   00      accumulated rain         hundredths_of_inch
87   03        (a*256 + b)
88   0f      accumulated rain start year
89   07      accumulated rain start month
90   09      accumulated rain start day
91   13      accumulated rain start hour
92   09      accumulated rain start minute
93   00      rain rate                hundredths_of_inch/hour
94   00        (a*256 + b)
95   26      pressure                 mbar
96   ab        (a*256 + b)/10
97   01      pressure trend
98   7f      ?
99   ff      ?
100  7f      ?
101  ff      ?
102  7f      ?
103  ff      ?
104  7f      ?
105  ff      ?
106  7f      ?
107  7f      ?
108  7f      ?
109  7f      ?
110  7f      ?
111  7f      ?
112  7f      ?
113  7f      ?
114  ff      ?
115  7f      ?
116  ff      ?
117  7f      ?
118  ff      ?
119  00      ?
120  00      ?
121  00      ?
122  00      ?
123  00      ?
124  00      ?
125  00      ?
126  f8      checksum
127  3b


message: temperature/humidity/dewpoint
byte hex dec description                 decoded value
 0   D3      packet type
 1   3D   61 packet length
 2   0E   14 year
 3   05    5 month
 4   09    9 day
 5   12   12 hour
 6   14   20 minute
 7   01    1 channel number
 8   00      temperature                 19.5 C
 9   C3 
10   2D      humidity                    45 %
11   00      dewpoint                    7.0 C
12   46
13   7F      heat index                  N/A
14   FD 
15   00      temperature trend
16   00      humidity trend?             not sure - never saw a falling value
17   0E   14 max_dewpoint_last_day year
18   05    5 month
19   09    9 day
20   0A   10 hour
21   24   36 minute
22   00      max_dewpoint_last_day       13.0 C
23   82 
24   0E   14 min_dewpoint_last_day year
25   05    5 month
26   09    9 day
27   10   16 hour
28   1F   31 minute
29   00      min_dewpoint_last_day       6.0 C
30   3C 
31   0E   14 max_dewpoint_last_month year
32   05    5 month
33   01    1 day
34   0F   15 hour
35   1B   27 minute
36   00      max_dewpoint_last_month     13.0 C
37   82 
38   0E   14 min_dewpoint_last_month year
39   05    5 month
40   04    4 day
41   0B   11 hour
42   08    8 minute
43   FF      min_dewpoint_last_month     -1.0 C
44   F6 
45   0E   14 max_heat_index year
46   05    5 month
47   09    9 day
48   00    0 hour
49   00    0 minute
50   7F      max_heat_index              N/A
51   FF 
52   0E   14 min_heat_index year
53   05    5 month
54   01    1 day
55   00    0 hour
56   00    0 minute
57   7F      min_heat_index              N/A
58   FF 
59   0B      checksum
60   63 

 0   41      ACK
 1   43 
 2   4B 
 3   D3      packet type
 4   01      channel number
 5   8B                                  sometimes DF and others

examples:
 41 43 4b d3 00 20      - for last byte: 32, 67, 8b, d6
 41 43 4b d3 01 20      - for last byte: same + 20, df
 for unused temps, last byte always 8b (or is it byte 14 of pkt 57?)


message: wind
byte hex dec description                 decoded value
 0   D4      packet type
 1   36   54 packet length
 2   0E   14 year
 3   05    5 month
 4   09    9 day
 5   12   18 hour
 6   14   20 minute
 7   01    1 channel number
 8   00      gust speed                  1.4 m/s
 9   0E 
10   00      gust direction              168 degrees
11   A8 
12   00      average speed               2.9 m/s
13   1D 
14   00      average direction           13 degrees
15   0D 
16   00      compass direction           3 N/NNE
17   03 
18   7F      windchill                   32765 N/A
19   FD 
20   0E   14 gust today year
21   05    5 month
22   09    9 day
23   10   16 hour
24   3B   59 minute
25   00      gust today                  10 m/s
26   64 
27   00      gust direction today        39 degree
28   27 
29   0E   14 gust this month year
30   05    5 month
31   09    9 day
32   10   16 hour
33   3B   59 minute
34   00      gust this month             10 m/s
35   64 
36   00      gust direction this month   39 degree
37   27 
38   0E   14 wind chill today year
39   05    5 month
40   09    9 day
41   00    0 hour
42   00    0 minute
43   7F      windchill  today            N/A
44   FF 
45   0E   14 windchill this month year
46   05    5 month
47   03    3 day
48   09    9 hour
49   04    4 minute
50   00      windchill this month        2.9 C
51   1D 
52   07      checksum
53   6A 

 0   41      ACK
 1   43 
 2   4B 
 3   D4      packet type
 4   01      channel number
 5   8B      variable

examples:
 41 43 4b d4 01 20      - last byte: 20, 32, 67, 8b, d6, df
 41 43 4b d4 01 16


message: rain
byte hex dec description                 decoded value
 0   D5      packet type
 1   28  40  packet length
 2   0E  14  year
 3   05   5  month
 4   09   9  day
 5   12  18  hour
 6   15  21  minute
 7   01   1  channel number
 8   00
 9   00      rainfall this hour          0 inch
10   00
11   00 
12   00      rainfall last 24 hours      0.12 inch
13   0C  12
14   00 
15   00      rainfall accumulated        1.61 inch
16   A1 161
17   00      rainfall rate               0 inch/hr
18   00
19   0E  14  accumulated start year
20   04   4  month
21   1D  29  day
22   12  18  hour
23   00   0  minute
24   0E  14  max rate last 24 hours year
25   05   5  month
26   09   9  day
27   01   1  hour
28   0C  12  minute
29   00   0  max rate last 24 hours      0.11 inch/hr ((0x00<<8)+0x0b)/100.0
30   0B  11
31   0E  14  max rate last month year
32   05   5  month
33   02   2  day
34   04   4  hour
35   0C  12  minute
36   00   0  max rate last month         1.46 inch/hr ((0x00<<8)+0x92)/100.0
37   92 146
38   03      checksum                    794 = (0x03<<8) + 0x1a
39   1A 

 0   41      ACK
 1   43 
 2   4B 
 3   D5      packet type
 4   01      channel number
 5   8B

examples:
 41 43 4b d5 01 20     - last byte: 20, 32, 67, 8b, d6, df
 41 43 4b d5 01 16


message: pressure
byte hex dec description                 decoded value
 0   D6      packet type
 1   2E   46 packet length
 2   0E   14 year
 3   05    5 month
 4   0D   13 day
 5   0E   14 hour
 6   30   48 minute
 7   00    1 channel number
 8   26      station pressure            981.7 mbar  ((0x26<<8)+0x59)/10.0
 9   59
10   27      sea level pressure          1015.3 mbar ((0x27<<8)+0xa9)/10.0
11   A9 
12   01      altitude meter              300 m       (0x01<<8)+0x2c
13   2C 
14   03      barometric trend            have seen 0,1,2, and 3
15   00      only ever observed 0 or 2.  is this battery?
16   0E   14 max pressure today year
17   05    5 max pressure today month
18   0D   13 max pressure today day
19   0C   12 max pressure today hour
20   33   51 max pressure today minute
21   27      max pressure today          1015.7 mbar
22   AD 
23   0E   14 min pressure today year
24   05    5 min pressure today month
25   0D   13 min pressure today day
26   00    0 min pressure today hour
27   06    6 min pressure today minute
28   27      min pressure today          1014.1 mbar
29   9D 
30   0E   14 max pressure month year
31   05    5 max pressure month month
32   04    4 max pressure month day
33   01    1 max pressure month hour
34   15   21 max pressure month minute
35   27      max pressure month          1022.5 mbar
36   F1 
37   0E   14 min pressure month year
38   05    5 min pressure month month
39   0B   11 min pressure month day
40   00    0 min pressure month hour
41   06    6 min pressure month minute
42   27      min pressure month          1007.8 mbar
43   5E 
44   06      checksum
45   EC 

 0   41      ACK
 1   43 
 2   4B 
 3   D6      packet type
 4   00      channel number
 5   8B 

examples:
 41 43 4b d6 00 20     - last byte: 32, 67, 8b


message: forecast
byte hex dec description                 decoded value
 0   DB
 1   20         pkt length
 2   0F  15  year
 3   07   7  month
 4   09   9  day
 5   12  18  hour
 6   23  35  minute
 7   00         below are alternate observations - little overlap
 8   FA         0a
 9   79         02, 22, 82, a2
10   FC         05
11   40         f9
12   01         fe
13   4A         fc
14   06         variable
15   17         variable
16   14         variable
17   23         variable
18   06         00 to 07 (no 01)
19   01 
20   00         00 or 01
21   00    remainder same     
22   01
23   01
24   01
25   00
26   00
27   00
28   FE
29   00
30   05      checksum (hi)
31   A5      checksum (lo)

 0   41      ACK
 1   43 
 2   4B 
 3   D6      packet type
 4   00      channel number
 5   20

examples:
 41 43 4b db 00 20     - last byte: 32, 67, 8b, d6


message: temperature/humidity ranges
byte hex dec description                 decoded value
 0   DC      packet type
 1   3E   62 packet length
 2   0E   14 year
 3   05    5 month
 4   0D   13 day
 5   0E   14 hour
 6   30   48 minute
 7   00    0 channel number
 8   0E   14 max temp today year
 9   05    5 month
10   0D   13 day
11   00    0 hour
12   00    0 minute
13   00      max temp today              20.8 C
14   D0 
15   0E   14 min temp today year
16   05    5 month
17   0D   13 day
18   0B   11 hour
19   34   52 minute
20   00      min temp today              19.0 C
21   BE 
22   0E   14 max temp month year
23   05    5 month
24   0A   10 day
25   0D   13 hour
26   19   25 minute
27   00      max temp month              21.4 C
28   D6 
29   0E   14 min temp month year
30   05    5 month
31   04    4 day
32   03    3 hour
33   2A   42 minute
34   00      min temp month              18.1 C
35   B5 
36   0E   14 max humidity today year
37   05    5 month
38   0D   13 day
39   05    5 hour
40   04    4 minute
41   45      max humidity today          69 %
42   0E   14 min numidity today year
43   05    5 month
44   0D   13 day
45   0B   11 hour
46   32   50 minute
47   41      min humidity today          65 %
48   0E   14 max humidity month year
49   05    5 month
50   0C   12 day
51   13   19 hour
52   32   50 minute
53   46      max humidity month          70 %
54   0E   14 min humidity month year
55   05    5 month
56   04    4 day
57   14   20 hour
58   0E   14 minute
59   39      min humidity month          57 %
60   07      checksum
61   BF 

 0   41      ACK
 1   43 
 2   4B 
 3   DC      packet type
 4   00    0 channel number
 5   8B 

examples:
 41 43 4b dc 00 20     - last byte: 32, 67, 8b, d6
 41 43 4b dc 01 20     - last byte: 20, 32, 67, 8b, d6, df
 41 43 4b dc 00 16
 41 43 4b dc 01 16

"""

from __future__ import with_statement
from __future__ import absolute_import
from __future__ import print_function
import time
import usb

import weewx.drivers
import weewx.wxformulas
from weeutil.weeutil import timestamp_to_string
from weeutil.log import logdbg, loginf, logerr, logcrt

DRIVER_NAME = 'WMR300'
<<<<<<< HEAD
DRIVER_VERSION = '0.20'
=======
DRIVER_VERSION = '0.19rc6+f3+l2'
>>>>>>> 86b48e0e

DEBUG_COMM = 0
DEBUG_PACKET = 0
DEBUG_COUNTS = 0
DEBUG_DECODE = 0
DEBUG_HISTORY = 0
DEBUG_RAIN = 0
DEBUG_TIMING = 0


def loader(config_dict, _):
    return WMR300Driver(**config_dict[DRIVER_NAME])

def confeditor_loader():
    return WMR300ConfEditor()


def _fmt_bytes(data):
    return ' '.join(['%02x' % x for x in data])

def _lo(x):
    return x - 256 * (x >> 8)

def _hi(x):
    return x >> 8

# pyusb 0.4.x does not provide an errno or strerror with the usb errors that
# it wraps into USBError.  so we have to compare strings to figure out exactly
# what type of USBError we are dealing with.  unfortunately, those strings are
# localized, so we must compare in every language.
USB_NOERR_MESSAGES = [
    'No data available', 'No error',
    'Nessun dato disponibile', 'Nessun errore',
    'Keine Daten verf',
    'No hay datos disponibles',
    'Pas de donn',
    'Ingen data er tilgjengelige']

# these are the usb 'errors' that should be ignored
def is_noerr(e):
    errmsg = repr(e)
    for msg in USB_NOERR_MESSAGES:
        if msg in errmsg:
            return True
    return False

# strings for the timeout error
USB_TIMEOUT_MESSAGES = [
    'Connection timed out',
    'Operation timed out']

# detect usb timeout error (errno 110)
def is_timeout(e):
    if hasattr(e, 'errno') and e.errno == 110:
        return True
    errmsg = repr(e)
    for msg in USB_TIMEOUT_MESSAGES:
        if msg in errmsg:
            return True
    return False

def get_usb_info():
    pyusb_version = '0.4.x'
    try:
        pyusb_version = usb.__version__
    except AttributeError:
        pass
    return "pyusb_version=%s" % pyusb_version


class WMR300Driver(weewx.drivers.AbstractDevice):
    """weewx driver that communicates with a WMR300 weather station."""

    # map sensor values to the database schema fields
    # the default map is for the wview schema
    DEFAULT_MAP = {
        'pressure': 'pressure',
        'barometer': 'barometer',
        'windSpeed': 'wind_avg',
        'windDir': 'wind_dir',
        'windGust': 'wind_gust',
        'windGustDir': 'wind_gust_dir',
        'inTemp': 'temperature_0',
        'outTemp': 'temperature_1',
        'extraTemp1': 'temperature_2',
        'extraTemp2': 'temperature_3',
        'extraTemp3': 'temperature_4',
        'extraTemp4': 'temperature_5',
        'extraTemp5': 'temperature_6',
        'extraTemp6': 'temperature_7',
        'extraTemp7': 'temperature_8',
        'inHumidity': 'humidity_0',
        'outHumidity': 'humidity_1',
        'extraHumid1': 'humidity_2',
        'extraHumid2': 'humidity_3',
        'extraHumid3': 'humidity_4',
        'extraHumid4': 'humidity_5',
        'extraHumid5': 'humidity_6',
        'extraHumid6': 'humidity_7',
        'extraHumid7': 'humidity_8',
        'dewpoint': 'dewpoint_1',
        'extraDewpoint1': 'dewpoint_2',
        'extraDewpoint2': 'dewpoint_3',
        'extraDewpoint3': 'dewpoint_4',
        'extraDewpoint4': 'dewpoint_5',
        'extraDewpoint5': 'dewpoint_6',
        'extraDewpoint6': 'dewpoint_7',
        'extraDewpoint7': 'dewpoint_8',
        'heatindex': 'heatindex_1',
        'extraHeatindex1': 'heatindex_2',
        'extraHeatindex2': 'heatindex_3',
        'extraHeatindex3': 'heatindex_4',
        'extraHeatindex4': 'heatindex_5',
        'extraHeatindex5': 'heatindex_6',
        'extraHeatindex6': 'heatindex_7',
        'extraHeatindex7': 'heatindex_8',
        'windchill': 'windchill',
        'rainRate': 'rain_rate'}

    # threshold at which the history will be cleared, specified as an integer
    # between 5 and 95, inclusive.
    DEFAULT_HIST_LIMIT = 20

    # threshold at which warning will be emitted.  if the rain counter exceeds
    # this percentage, then a warning will be emitted to remind user to reset
    # the rain counter.
    DEFAULT_RAIN_WARNING = 90

    # if DEBUG_COUNTS is set then this defines how many seconds elapse between each print/reset of the counters
    COUNT_SUMMARY_INTERVAL = 20

    def __init__(self, **stn_dict):
        loginf('driver version is %s' % DRIVER_VERSION)
        loginf('usb info: %s' % get_usb_info())
        self.model = stn_dict.get('model', 'WMR300')
        self.sensor_map = dict(self.DEFAULT_MAP)
        if 'sensor_map' in stn_dict:
            self.sensor_map.update(stn_dict['sensor_map'])
        loginf('sensor map is %s' % self.sensor_map)
        hlimit = int(stn_dict.get('history_limit', self.DEFAULT_HIST_LIMIT))
        if hlimit < 5:
            hlimit = 5
        if hlimit > 95:
            hlimit = 95
        self.history_limit_index = Station.get_history_pct_as_index(hlimit)
        loginf('history limit is %d%% at index %d' % (hlimit, self.history_limit_index) )
        frac = int(stn_dict.get('rain_warning', self.DEFAULT_RAIN_WARNING))
        self.rain_warn = frac / 100.0

        global DEBUG_COMM
        DEBUG_COMM = int(stn_dict.get('debug_comm', DEBUG_COMM))
        global DEBUG_PACKET
        DEBUG_PACKET = int(stn_dict.get('debug_packet', DEBUG_PACKET))
        global DEBUG_COUNTS
        DEBUG_COUNTS = int(stn_dict.get('debug_counts', DEBUG_COUNTS))
        global DEBUG_DECODE
        DEBUG_DECODE = int(stn_dict.get('debug_decode', DEBUG_DECODE))
        global DEBUG_HISTORY
        DEBUG_HISTORY = int(stn_dict.get('debug_history', DEBUG_HISTORY))
        global DEBUG_TIMING
        DEBUG_TIMING = int(stn_dict.get('debug_timing', DEBUG_TIMING))
        global DEBUG_RAIN
        DEBUG_RAIN = int(stn_dict.get('debug_rain', DEBUG_RAIN))

        self.logged_rain_counter = 0
        self.logged_history_usage = 0
        self.log_interval = 24 * 3600 # how often to log station status, in seconds

        self.heartbeat = 20 # how often to send a6 messages, in seconds
        self.history_retry = 60 # how often to retry history, in seconds
        self.last_rain = None # last rain total
        self.last_a6 = 0 # timestamp of last 0xa6 message
        self.data_since_heartbeat = 0       # packets of loop data seen
        self.last_65 = 0 # timestamp of last 0x65 message
        self.last_7x = 0 # timestamp of last 0x7x message
        self.last_record = Station.HISTORY_START_REC - 1
        self.pressure_cache = dict() # FIXME: make the cache values age
        self.station = Station()
        self.station.open()
        pkt = self.init_comm()
        loginf("communication established: %s" % pkt)
        self.history_end_index = pkt['history_end_index']
        self.magic0 = pkt['magic0']
        self.magic1 = pkt['magic1']
        self.mystery0 = pkt['mystery0']
        self.mystery1 = pkt['mystery1']
        if DEBUG_COUNTS:
            self.last_countsummary = time.time()

    def closePort(self):
        self.station.close()
        self.station = None

    @property
    def hardware_name(self):
        return self.model

    def init_comm(self, max_tries=3, max_read_tries=10):
        """initiate communication with the station:
        1 send a special a6 packet
        2 read the packet 57
        3 send a type 73 packet
        4 read the ack
        """

        cnt = 0
        while cnt < max_tries:
            cnt += 1
            try:
                buf = None
                self.station.flush_read_buffer()
                if DEBUG_COMM:
                    loginf("init_comm: send initial heartbeat 0xa6")
                self.send_heartbeat()
                if DEBUG_COMM:
                    loginf("init_comm: try to read 0x57")
                read_cnt = 0
                while read_cnt < max_read_tries:
                    buf = self.station.read()
                    read_cnt += 1
                    if buf and buf[0] == 0x57:
                        break
                if not buf or buf[0] != 0x57:
                    raise ProtocolError("failed to read pkt 0x57")
                pkt = Station._decode_57(buf)
                if DEBUG_COMM:
                    loginf("init_comm: send initialization 0x73")
                cmd = [0x73, 0xe5, 0x0a, 0x26, pkt['magic0'], pkt['magic1']]
                self.station.write(cmd)
                self.last_7x = time.time()
                if DEBUG_COMM:
                    loginf("init_comm: try to read 0x41")
                read_cnt = 0
                while read_cnt < max_read_tries:
                    buf = self.station.read()
                    read_cnt += 1
                    if buf and buf[0] == 0x41:
                        break
                if not buf or buf[0] != 0x41:
                    raise ProtocolError("failed to read ack 0x41 for pkt 0x73")
                if DEBUG_COMM:
                    loginf("initialization completed in %s tries" % cnt)
                return pkt
            except ProtocolError as e:
                if DEBUG_COMM:
                    loginf("init_comm: failed attempt %d of %d: %s" %
                           (cnt, max_tries, e))
            time.sleep(0.1)
        raise ProtocolError("Init comm failed after %d tries" % max_tries)

    def init_history(self, clear_logger=False, max_tries=5, max_read_tries=10):
        """initiate streaming of history records from the station:

        1 if clear logger:
          1a send 0xb3 packet
        1 if not clear logger:
          1a send special 0xa6 (like other 0xa6 packets, but no 0x57 reply)
          1b send 0x65 packet
        2 read the ACK
        3 send a 0xcd packet
        4 do not wait for ACK - it might not come

        then return to reading packets
        """

        cnt = 0
        while cnt < max_tries:
            cnt += 1
            try:
                if DEBUG_HISTORY:
                    loginf("init history attempt %d of %d" % (cnt, max_tries))
                # eliminate anything that might be in the buffer
                self.station.flush_read_buffer()
                # send the sequence for initiating history packets
                if clear_logger:
                    cmd = [0xb3, 0x59, 0x0a, 0x17, 0x01, 0xeb]
                    self.station.write(cmd)
                    start_rec = Station.HISTORY_START_REC
                else:
                    self.send_heartbeat()
                    cmd = [0x65, 0x19, 0xe5, 0x04, 0x52, 0x8b]
                    self.station.write(cmd)
                    self.last_65 = time.time()
                    start_rec = self.last_record

                # read the ACK.  there might be regular packets here, so be
                # ready to read a few - just ignore them.
                read_cnt = 0
                while read_cnt < max_read_tries:
                    buf = self.station.read()
                    read_cnt += 1
                    if buf and buf[0] == 0x41 and buf[3] == cmd[0]:
                        break
                if not buf or buf[0] != 0x41:
                    raise ProtocolError("failed to read ack to %02x" % cmd[0])

                # send the request to start history packets
                nxt = Station.clip_index(start_rec)
                if DEBUG_HISTORY:
                    loginf("init history cmd=0x%02x rec=%d" % (cmd[0], nxt))
                cmd = [0xcd, 0x18, 0x30, 0x62, _hi(nxt), _lo(nxt)]
                self.station.write(cmd)

                # do NOT wait for an ACK.  the console should start spewing
                # history packets, and any ACK or 0x57 packets will be out of
                # sequence.  so just drop into the normal reading loop and
                # process whatever comes.
                if DEBUG_HISTORY:
                    loginf("init history completed after attempt %d of %d" %
                           (cnt, max_tries))
                return
            except ProtocolError as e:
                if DEBUG_HISTORY:
                    loginf("init_history: failed attempt %d of %d: %s" %
                           (cnt, max_tries, e))
            time.sleep(0.1)
        raise ProtocolError("Init history failed after %d tries" % max_tries)

    def finish_history(self, max_tries=3):
        """conclude reading of history records.
        1 final 0xa6 has been sent and 0x57 has been seen
        2 send 0x35 packet
        3 no ACK, but sometimes another 57:? - ignore it
        """

        cnt = 0
        while cnt < max_tries:
            cnt += 1
            try:
                if cnt > 1 and DEBUG_HISTORY:
                    loginf("fini history attempt %d of %d" % (cnt, max_tries))
                # eliminate anything that might be in the buffer
                self.station.flush_read_buffer()
                # send packet 0x35
                cmd = [0x35, 0x0b, 0x1a, 0x87,
                       _hi(self.last_record), _lo(self.last_record)]
                self.station.write(cmd)
                # do NOT wait for an ACK
                if DEBUG_HISTORY:
                    loginf("finish history completed after attempt %d of %d" %
                           (cnt, max_tries))
                return
            except ProtocolError as e:
                if DEBUG_HISTORY:
                    loginf("fini history failed attempt %d of %d: %s" %
                           (cnt, max_tries, e))
            time.sleep(0.1)
        raise ProtocolError("Finish history failed after %d tries" % max_tries)

    def dump_history(self):
        loginf("dump history")
        if DEBUG_HISTORY:
            reread_start_time = time.time() 
        for rec in self.get_history(time.time(), clear_logger=True):
            pass
        if DEBUG_HISTORY:
            reread_duration = time.time() - reread_start_time 
            loginf( "History clear completed in %.1f sec" % reread_duration )

    def get_history(self, since_ts, clear_logger=False):
        if self.history_end_index is None:
            loginf("read history skipped: index has not been set")
            return
        if self.history_end_index < 1:
            # this should never happen.  if it does, then either no 0x57 packet
            # was received or the index provided by the station was bogus.
            logerr("read history failed: bad index: %s" % self.history_end_index)
            return

        loginf("%s records since %s (last_index=%s history_end_index=%s)" %
                ("Clearing" if clear_logger else "Reading",
                timestamp_to_string(since_ts),
                self.last_record, self.history_end_index))
        self.init_history(clear_logger)
        half_buf = None
        last_ts = None
        processed = 0
            # there is a sometimes series of bogus history records reported
            # these are to keep a track of them
        bogus_count = 0
        bogus_first = 0
        bogus_last = 0
 
        while True:
            try:
                buf = self.station.read()
                if buf:
                    # the message length is 64 bytes, but historical records
                    # are 128 bytes.  so we have to assemble the two 64-byte
                    # parts of each historical record into a single 128-byte
                    # message for processing.  hopefully we do not get any
                    # non-historical records interspersed between parts.
                    if buf[0] == 0xd2:
                        half_buf = buf
                        buf = None
                    elif buf[0] == 0x7f and half_buf is not None:
                        buf = half_buf + buf
                        half_buf = None
                if buf and buf[0] == 0xd2:
                    next_record = Station.get_record_index(buf)
                    if last_ts is not None and next_record != self.last_record + 1:
                        loginf("missing record: skipped from %d to %d" %
                               (self.last_record, next_record))
                    self.last_record = next_record
                    ts = Station._extract_ts(buf[4:9])
                    if ts is None:
                        if bogus_count == 0 : 
                            bogus_first = next_record
                        bogus_count += 1
                        bogus_last = next_record
                        if DEBUG_HISTORY:
                            loginf("Bogus historical record index: %d " % (next_record))
                                #loginf("    content: %s" % _fmt_bytes(buf))
                    else:
                        if ts > since_ts:
                            pkt = Station.decode(buf)
                            packet = self.convert_historical(pkt, ts, last_ts)
                            last_ts = ts
                            if 'interval' in packet:
                                if DEBUG_HISTORY:
                                    loginf("New historical record for %s: %s: %s" %
                                           (timestamp_to_string(ts), pkt['index'], packet))
                                processed += 1
                                yield packet
                        else:
                            last_ts = ts
                            if DEBUG_HISTORY:
                                loginf("skip record %s (%s)" %
                                       (next_record, timestamp_to_string(ts)))

                if buf and buf[0] == 0x57:
                    self.history_end_index = Station.get_history_end_index(buf)
                    if DEBUG_HISTORY:
                        loginf("got packet 0x57: history_end_index=%s" %
                               self.history_end_index)
                if buf and buf[0] in [0xd3, 0xd4, 0xd5, 0xd6, 0xdb, 0xdc]:
                    # ignore any packets other than history records.  this
                    # means there will be no current data while the history
                    # is being read.
                    if DEBUG_HISTORY:
                        loginf("ignored packet type 0x%2x" % buf[0])
                    # do not ACK data packets.  the PC software does send ACKs
                    # here, but they are ignored anyway.  so we just ignore.
                    #cmd = [0x41, 0x43, 0x4b, buf[0], buf[7]]
                    #self.stations.write(cmd)
                if time.time() - self.last_a6 > self.heartbeat:
                    if DEBUG_TIMING:
                        loginf("request station status: %s" % self.last_record)
                    self.send_heartbeat()

                msg = "count=%s last_index=%s history_end_index=%s" % (
                    processed, self.last_record, self.history_end_index)
                if self.last_record + 1 >= self.history_end_index:
                    loginf("get history complete: %s" % msg)
                    break
                if buf and DEBUG_HISTORY:
                    loginf("get history in progress: %s" % msg)
            except usb.USBError as e:
                raise weewx.WeeWxIOError(e)
            except DecodeError as e:
                loginf("get_history: %s" % e)
            time.sleep(0.001)        
        if bogus_count > 0 :
            loginf( "During history read, %d bogus entries found from %d to %d" % (
                        bogus_count, bogus_first, bogus_last ) )
        self.finish_history()

    def genLoopPackets(self):

        while True:
            try:
                read_enter_time = time.time()
                buf = self.station.read()
                read_return_delta = time.time() - read_enter_time 
                if buf:
                    if buf[0] in [0xd3, 0xd4, 0xd5, 0xd6, 0xdb, 0xdc]:
                        # compose ack for most data packets
                        # cmd = [0x41, 0x43, 0x4b, buf[0], buf[7]]
                        # do not bother to send the ACK - console does not care
                        #self.station.write(cmd)
                        # we only care about packets with loop data
                        if buf[0] in [0xd3, 0xd4, 0xd5, 0xd6]:
                            pkt = Station.decode(buf)
                            self.data_since_heartbeat += 1
                            packet = self.convert_loop(pkt)
                            if DEBUG_COUNTS:
                                if "Loop" in self.station.recv_counts:
                                    self.station.recv_counts["Loop"] += 1
                                else:
                                    self.station.recv_counts["Loop"] = 1
                            if DEBUG_TIMING:
                                yield_rtn_time = time.time()
                            yield packet
                            if DEBUG_TIMING:
                                yield_return_delta = time.time() - yield_rtn_time
                                if yield_return_delta > 5:
                                    loginf( "Yield delayed for = %d s" % yield_return_delta  )
                    elif buf[0] == 0x57:
                        self.history_end_index = Station.get_history_end_index(buf)
                        if time.time() - self.logged_history_usage > self.log_interval:
                            pct = Station.get_history_usage_pct(self.history_end_index)
                            loginf("history buffer at %.2f%% (%d)" % (pct, self.history_end_index))
                            self.logged_history_usage = time.time()
                if DEBUG_TIMING and read_return_delta > 5:
                    loginf( "USB Read delayed for = %d s" % read_return_delta  )

                if DEBUG_COUNTS:
                    now = time.time() 
                    # we just print a summary each chosen interval
                    if (now - self.last_countsummary)  > self.COUNT_SUMMARY_INTERVAL:
                        Station.print_count( "read", self.station.recv_counts )
                        self.station.recv_counts.clear()
                        Station.print_count( "write", self.station.send_counts )
                        self.station.send_counts.clear()
                        self.last_countsummary = now

                time_since_heartbeat = time.time() - self.last_a6 
                if time_since_heartbeat > self.heartbeat:
                    if DEBUG_TIMING and self.data_since_heartbeat < 10 :
                        loginf( "Loop data packets in heartbeat interval = %d" % self.data_since_heartbeat )
                    needs_restart = False
                    if time_since_heartbeat > 60:
                        logerr( "Excessive heartbeat delay: %ds, restarting" % (time_since_heartbeat) )
                        needs_restart = True
                    if self.data_since_heartbeat <= 0 :
                        logerr( "No loop data in heartbeat interval,  restarting" )
                        needs_restart = True

                    if needs_restart:
                        # I think the 0x73 starts the data transmission, but not sure if the 
                        # a6 / 73 order is important.
                        cmd = [0x73, 0xe5, 0x0a, 0x26, self.magic0, self.magic1 ]
                        self.station.write(cmd)
                        

                    self.send_heartbeat()
                if self.history_end_index is not None:
                    if self.history_end_index >= self.history_limit_index:
                        # if the logger usage exceeds the limit, clear it
                        self.dump_history()
                        self.history_end_index = None
            except usb.USBError as e:
                raise weewx.WeeWxIOError(e)
            except (DecodeError, ProtocolError) as e:
                loginf("genLoopPackets: %s" % e)
            time.sleep(0.001)

    def genStartupRecords(self, since_ts):
        for rec in self.get_history(since_ts):
            yield rec

    def convert(self, pkt, ts):
        # if debugging packets, log everything we got
        if DEBUG_PACKET:
            loginf("raw packet: %s" % pkt)
        # timestamp and unit system are the same no matter what
        p = {'dateTime': ts, 'usUnits': weewx.METRICWX}
        # map hardware names to the requested database schema names
        for label in self.sensor_map:
            if self.sensor_map[label] in pkt:
                p[label] = pkt[self.sensor_map[label]]
        # single variable to track last_rain assumes that any historical reads
        # will happen before any loop reads, and no historical reads will
        # happen after any loop reads.  otherwise double-counting of rain
        # events could happen.
        if 'rain_total' in pkt:
            p['rain'] = self.calculate_rain(pkt['rain_total'], self.last_rain)
            if DEBUG_RAIN and pkt['rain_total'] != self.last_rain:
                loginf("rain=%s rain_total=%s last_rain=%s" %
                       (p['rain'], pkt['rain_total'], self.last_rain))
            self.last_rain = pkt['rain_total']
            if pkt['rain_total'] == Station.MAX_RAIN_MM:
                if time.time() - self.logged_rain_counter > self.log_interval:
                    loginf("rain counter at maximum, reset required")
                    self.logged_rain_counter = time.time()
            if pkt['rain_total'] >= Station.MAX_RAIN_MM * self.rain_warn:
                if time.time() - self.logged_rain_counter > self.log_interval:
                    loginf("rain counter is above warning level, reset recommended")
                    self.logged_rain_counter = time.time()
        if DEBUG_PACKET:
            loginf("converted packet: %s" % p)
        return p

    def send_heartbeat( self ):
        cmd = [0xa6, 0x91, 0xca, 0x45, 0x52]
        self.station.write(cmd)
        self.last_a6 = time.time()
        self.data_since_heartbeat = 0 

    def convert_historical(self, pkt, ts, last_ts):
        p = self.convert(pkt, ts)
        if last_ts is not None:
            x = (ts - last_ts) / 60 # interval is in minutes
            if x > 0:
                p['interval'] = x
            else:
                loginf("ignoring record: bad interval %s (%s)" % (x, p))
        return p

    def convert_loop(self, pkt):
        p = self.convert(pkt, int(time.time() + 0.5))
        if DEBUG_HISTORY and self.history_end_index is not None:
            p['rxCheckPercent'] = float(self.history_end_index)  # fake value as easiest way to return it.
        if 'pressure' in p:
            # cache any pressure-related values
            for x in ['pressure', 'barometer']:
                self.pressure_cache[x] = p[x]
        else:
            # apply any cached pressure-related values
            p.update(self.pressure_cache)
        return p

    @staticmethod
    def calculate_rain(newtotal, oldtotal):
        """Calculate the rain difference given two cumulative measurements."""
        if newtotal is not None and oldtotal is not None:
            if newtotal >= oldtotal:
                delta = newtotal - oldtotal
            else:
                loginf("rain counter decrement detected: new=%s old=%s" %
                       (newtotal, oldtotal))
                delta = None
        else:
            loginf("possible missed rain event: new=%s old=%s" %
                   (newtotal, oldtotal))
            delta = None
        return delta


class WMR300Error(weewx.WeeWxIOError):
    """map station errors to weewx io errors"""

class ProtocolError(WMR300Error):
    """communication protocol error"""

class DecodeError(WMR300Error):
    """decoding error"""

class WrongLength(DecodeError):
    """bad packet length"""

class BadChecksum(DecodeError):
    """bogus checksum"""

class BadTimestamp(DecodeError):
    """bogus timestamp"""

class BadBuffer(DecodeError):
    """bogus buffer"""

class UnknownPacketType(DecodeError):
    """unknown packet type"""

class Station(object):
    # these identify the weather station on the USB
    VENDOR_ID = 0x0FDE
    PRODUCT_ID = 0xCA08
    # standard USB endpoint identifiers
    EP_IN = 0x81
    EP_OUT = 0x01
    # all USB messages for this device have the same length
    MESSAGE_LENGTH = 64

    HISTORY_START_REC = 0x20  # index to first history record
    HISTORY_MAX_REC = 0x7fe0  # index to history record when full
    HISTORY_N_RECORDS = 32704 # maximum number of records (MAX_REC - START_REC)
    MAX_RAIN_MM = 10160       # maximum value of rain counter, in mm

    def __init__(self, vend_id=VENDOR_ID, prod_id=PRODUCT_ID):
        self.vendor_id = vend_id
        self.product_id = prod_id
        self.handle = None
        self.timeout = 500
        self.interface = 0          # device has only the one interface
        self.recv_counts = dict()
        self.send_counts = dict()

    def __enter__(self):
        self.open()
        return self

    def __exit__(self, _, value, traceback):  # @UnusedVariable
        self.close()

    def open(self):
        dev = self._find_dev(self.vendor_id, self.product_id)
        if not dev:
            raise WMR300Error("Unable to find station on USB: "
                              "cannot find device with "
                              "VendorID=0x%04x ProductID=0x%04x" %
                              (self.vendor_id, self.product_id))

        self.handle = dev.open()
        if not self.handle:
            raise WMR300Error('Open USB device failed')

        # FIXME: reset is actually a no-op for some versions of libusb/pyusb?
        self.handle.reset()

        # for HID devices on linux, be sure kernel does not claim the interface
        try:
            self.handle.detachKernelDriver(self.interface)
        except (AttributeError, usb.USBError):
            pass

        # attempt to claim the interface
        try:
            self.handle.claimInterface(self.interface)
        except usb.USBError as e:
            self.close()
            raise WMR300Error("Unable to claim interface %s: %s" %
                              (self.interface, e))

    def close(self):
        if self.handle is not None:
            try:
                self.handle.releaseInterface()
            except (ValueError, usb.USBError) as e:
                logdbg("Release interface failed: %s" % e)
            self.handle = None

    def reset(self):
        self.handle.reset()

    def _read(self, count=True, timeout=None):
        if timeout is None:
            timeout = self.timeout
        buf = self.handle.interruptRead(
            Station.EP_IN, self.MESSAGE_LENGTH, timeout)
        if DEBUG_COMM:
            loginf("read: %s" % _fmt_bytes(buf))
        if DEBUG_COUNTS and count:
            self.update_count(buf, self.recv_counts)
        return buf

    def read(self, count=True, timeout=None, ignore_non_errors=True, ignore_timeouts=True):
        try:
            return self._read(count, timeout)
        except usb.USBError as e:
            if DEBUG_COMM:
                loginf("read: e.errno=%s e.strerror=%s e.message=%s repr=%s" %
                       (e.errno, e.strerror, e.message, repr(e)))
            if ignore_timeouts and is_timeout(e):
                return []
            if ignore_non_errors and is_noerr(e):
                return []
            raise

    def _write(self, buf):
        if DEBUG_COMM:
            loginf("write: %s" % _fmt_bytes(buf))
        # pad with zeros up to the standard message length
        while len(buf) < self.MESSAGE_LENGTH:
            buf.append(0x00)
        sent = self.handle.interruptWrite(Station.EP_OUT, buf, self.timeout)
        if DEBUG_COUNTS:
            self.update_count(buf, self.send_counts)
        return sent

    def write(self, buf, ignore_non_errors=True, ignore_timeouts=True):
        try:
            return self._write(buf)
        except usb.USBError as e:
            if ignore_timeouts and is_timeout(e):
                return 0
            if ignore_non_errors and is_noerr(e):
                return 0
            raise

    def flush_read_buffer(self):
        """discard anything read from the device"""
        if DEBUG_COMM:
            loginf("flush buffer")
        cnt = 0
        buf = self.read(False, 100)
        while buf is not None and len(buf) > 0:
            cnt += len(buf)
            buf = self.read(False, 100)
        if DEBUG_COMM:
            loginf("flush: discarded %d bytes" % cnt)
        return cnt

    # keep track of the message types for debugging purposes
    @staticmethod
    def update_count(buf, count_dict):
        label = 'empty'
        if buf and len(buf) > 0:
            #if buf[0] in [0xd3, 0xd4, 0xd5, 0xd6, 0xdb, 0xdc]:
                # message type and channel for data packets
                #label = '%02x_%d' % (buf[0], buf[7])
            if buf[0] == 0xd3:
                # message type and channel for data packets
                label = 'TH_%d' % (buf[7])
            elif buf[0] == 0xdc:
                label = 'THrng_%d' % (buf[7])
                # ignore this for the moment...
                return
            elif buf[0] == 0xd4:
                label = 'wind'
            elif buf[0] == 0xd5:
                label = 'rain'
            elif buf[0] == 0xd6:
                label = 'barom'
            elif buf[0] == 0xdb:
                label = 'forecast'
            elif (buf[0] in [0x41] and
                  buf[3] in [0xd3, 0xd4, 0xd5, 0xd6, 0xdb, 0xdc]):
                # message type and channel for data ack packets
                # these are no longer sent.
                label = '%02x_%02x_%d' % (buf[0], buf[3], buf[4])
            else:
                # otherwise just track the message type
                # prefix with x to place at end
                label = 'x%02x' % buf[0]
        if label in count_dict:
            count_dict[label] += 1
        else:
            count_dict[label] = 1
        #Station.print_count( "unknown", count_dict)

    # print the count type summary for debugging
    @staticmethod
    def print_count( direction, count_dict):
        cstr = []
        for k in sorted(count_dict):
            cstr.append('%s: %s' % (k, count_dict[k]))
        loginf('%s counts; %s' % ( direction, '; '.join(cstr)))

    @staticmethod
    def _find_dev(vendor_id, product_id):
        """Find the first device with vendor and product ID on the USB."""
        for bus in usb.busses():
            for dev in bus.devices:
                if dev.idVendor == vendor_id and dev.idProduct == product_id:
                    logdbg('Found station at bus=%s device=%s' %
                           (bus.dirname, dev.filename))
                    return dev
        return None

    @staticmethod
    def _verify_length(label, length, buf):
        if buf[1] != length:
            raise WrongLength("%s: wrong length: expected %02x, got %02x" %
                              (label, length, buf[1]))

    @staticmethod
    def _verify_checksum(label, buf, msb_first=True):
        """Calculate and compare checksum"""
        try:
            cs1 = Station._calc_checksum(buf)
            cs2 = Station._extract_checksum(buf, msb_first)
            if cs1 != cs2:
                raise BadChecksum("%s: bad checksum: %04x != %04x" %
                                  (label, cs1, cs2))
        except IndexError as e:
            raise BadChecksum("%s: not enough bytes for checksum: %s" %
                              (label, e))

    @staticmethod
    def _calc_checksum(buf):
        cs = 0
        for x in buf[:-2]:
            cs += x
        return cs

    @staticmethod
    def _extract_checksum(buf, msb_first):
        if msb_first:
            return (buf[-2] << 8) | buf[-1]
        return (buf[-1] << 8) | buf[-2]

    @staticmethod
    def _extract_ts(buf):
        if buf[0] == 0xee and buf[1] == 0xee and buf[2] == 0xee:
            # year, month, and day are 0xee when timestamp is unset
            return None
        try:
            year = int(buf[0]) + 2000
            month = int(buf[1])
            day = int(buf[2])
            hour = int(buf[3])
            minute = int(buf[4])
            return time.mktime((year, month, day, hour, minute, 0, -1, -1, -1))
        except IndexError:
            raise BadTimestamp("buffer too short for timestamp")
        except (OverflowError, ValueError) as e:
            raise BadTimestamp(
                "cannot create timestamp from y:%s m:%s d:%s H:%s M:%s: %s" %
                (buf[0], buf[1], buf[2], buf[3], buf[4], e))

    @staticmethod
    def _extract_signed(hi, lo, m):
        if hi == 0x7f:
            return None
        s = 0
        if hi & 0xf0 == 0xf0:
            s = 0x10000
        return ((hi << 8) + lo - s) * m

    @staticmethod
    def _extract_value(buf, m):
        if buf[0] == 0x7f:
            return None
        if len(buf) == 2:
            return ((buf[0] << 8) + buf[1]) * m
        return buf[0] * m

    @staticmethod
    def get_history_end_index(buf):
        """ get the index value reported in the 0x57 packet.
        It is the index of the first free history record,
        and so is one more than the most recent history record stored in the console
        """
        if buf[0] != 0x57:
            return None
        idx = (buf[17] << 8) + buf[18]
        #if idx < Station.HISTORY_START_REC:
        #    raise WMR300Error("History index: %d below limit of %d" % (idx, Station.HISTORY_START_REC) )
        #elif idx > Station.HISTORY_MAX_REC:
        #    raise WMR300Error("History index: %d above limit of %d" % (idx, Station.HISTORY_MAX_REC) )
        #self.history_pct=Station.get_history_usage( idx )
        return Station.clip_index(idx)

    @staticmethod
    def get_next_index(n):
        ## this code is currently UNUSED
        # return the index of the record after indicated index
        if n == 0:
            return 0x20
        if n + 1 > Station.MAX_RECORDS:
            return 0x20 # FIXME: verify the wraparound
        return n + 1

    @staticmethod
    def clip_index(n):
        # given a history record index, clip it to a valid value
        # the HISTORY_MAX_REC value is what it returned in packet 0x57 when the
        # buffer is full. You cannot ask for it, only the one before.
        if n < Station.HISTORY_START_REC:
            return Station.HISTORY_START_REC
        if n >= Station.HISTORY_MAX_REC - 1:
            return Station.HISTORY_MAX_REC - 1 # wraparound never happens
        return n

    @staticmethod
    def get_record_index(buf):
        # extract the index from the history record
        if buf[0] != 0xd2:
            return None
        return (buf[2] << 8) + buf[3]

    @staticmethod
    def get_history_pct_as_index( pct ):
        # return history buffer index corresponding to a given percentage
        if pct is None:
            return Station.HISTORY_START_REC
        return int(pct * 0.01 * Station.HISTORY_N_RECORDS + Station.HISTORY_START_REC)

    @staticmethod
    def get_history_usage_pct(index):
        """ return the console's history buffer use corresponding to the given index expressed as a percent 
        index = index value in console's history buffer
                normally the next free history location as returned in 0x57 status packet
        """
        if index is None:
            return -1.0
        return 100.0 * float(index - Station.HISTORY_START_REC) / Station.HISTORY_N_RECORDS

    @staticmethod
    def decode(buf):
        try:
            pkt = getattr(Station, '_decode_%02x' % buf[0])(buf)
            if DEBUG_DECODE:
                loginf('decode: %s %s' % (_fmt_bytes(buf), pkt))
            return pkt
        except IndexError as e:
            raise BadBuffer("cannot decode buffer: %s" % e)
        except AttributeError:
            raise UnknownPacketType("unknown packet type %02x: %s" %
                                    (buf[0], _fmt_bytes(buf)))

    @staticmethod
    def _decode_57(buf):
        """57 packet contains station information"""
        pkt = dict()
        pkt['packet_type'] = 0x57
        pkt['station_type'] = ''.join("%s" % chr(x) for x in buf[0:6])
        pkt['station_model'] = ''.join("%s" % chr(x) for x in buf[7:11])
        pkt['magic0'] = buf[12]
        pkt['magic1'] = buf[13]
        pkt['history_cleared'] = (buf[20] == 0x43) # FIXME: verify this
        pkt['mystery0'] = buf[22]
        pkt['mystery1'] = buf[23]
        pkt['history_end_index'] = Station.get_history_end_index( buf )
        if DEBUG_HISTORY:
            loginf("history index: %s" % pkt['history_end_index'])
        return pkt

    @staticmethod
    def _decode_41(_):
        """41 43 4b is ACK"""
        pkt = dict()
        pkt['packet_type'] = 0x41
        return pkt

    @staticmethod
    def _decode_d2(buf):
        """D2 packet contains history data"""
        Station._verify_length("D2", 0x80, buf)
        Station._verify_checksum("D2", buf[:0x80], msb_first=False)
        pkt = dict()
        pkt['packet_type'] = 0xd2
        pkt['index'] = Station.get_record_index(buf)
        pkt['ts'] = Station._extract_ts(buf[4:9])
        for i in range(9):
            pkt['temperature_%d' % i] = Station._extract_signed(
                buf[9 + 2 * i], buf[10 + 2 * i], 0.1) # C
            pkt['humidity_%d' % i] = Station._extract_value(
                buf[27 + i:28 + i], 1.0) # %
        for i in range(1, 9):
            pkt['dewpoint_%d' % i] = Station._extract_signed(
                buf[36 + 2 * i], buf[37 + 2 * i], 0.1) # C
            pkt['heatindex_%d' % i] = Station._extract_signed(
                buf[52 + 2 * i], buf[53 + 2 * i], 0.1) # C
        pkt['windchill'] = Station._extract_signed(buf[68], buf[69], 0.1) # C
        pkt['wind_gust'] = Station._extract_value(buf[72:74], 0.1) # m/s
        pkt['wind_avg'] = Station._extract_value(buf[74:76], 0.1) # m/s
        pkt['wind_gust_dir'] = Station._extract_value(buf[76:78], 1.0) # degree
        pkt['wind_dir'] = Station._extract_value(buf[78:80], 1.0) # degree
        pkt['forecast'] = Station._extract_value(buf[80:81], 1.0)
        pkt['rain_hour'] = Station._extract_value(buf[83:85], 0.254) # mm
        pkt['rain_total'] = Station._extract_value(buf[86:88], 0.254) # mm
        pkt['rain_start_dateTime'] = Station._extract_ts(buf[88:93])
        pkt['rain_rate'] = Station._extract_value(buf[93:95], 0.254) # mm/hour
        pkt['barometer'] = Station._extract_value(buf[95:97], 0.1) # mbar
        pkt['pressure_trend'] = Station._extract_value(buf[97:98], 1.0)
        return pkt

    @staticmethod
    def _decode_d3(buf):
        """D3 packet contains temperature/humidity data"""
        Station._verify_length("D3", 0x3d, buf)
        Station._verify_checksum("D3", buf[:0x3d])
        pkt = dict()
        pkt['packet_type'] = 0xd3
        pkt['ts'] = Station._extract_ts(buf[2:7])
        pkt['channel'] = buf[7]
        pkt['temperature_%d' % pkt['channel']] = Station._extract_signed(
            buf[8], buf[9], 0.1) # C
        pkt['humidity_%d' % pkt['channel']] = Station._extract_value(
            buf[10:11], 1.0) # %
        pkt['dewpoint_%d' % pkt['channel']] = Station._extract_signed(
            buf[11], buf[12], 0.1) # C
        pkt['heatindex_%d' % pkt['channel']] = Station._extract_signed(
            buf[13], buf[14], 0.1) # C
        return pkt

    @staticmethod
    def _decode_d4(buf):
        """D4 packet contains wind data"""
        Station._verify_length("D4", 0x36, buf)
        Station._verify_checksum("D4", buf[:0x36])
        pkt = dict()
        pkt['packet_type'] = 0xd4
        pkt['ts'] = Station._extract_ts(buf[2:7])
        pkt['channel'] = buf[7]
        pkt['wind_gust'] = Station._extract_value(buf[8:10], 0.1) # m/s
        pkt['wind_gust_dir'] = Station._extract_value(buf[10:12], 1.0) # degree
        pkt['wind_avg'] = Station._extract_value(buf[12:14], 0.1) # m/s
        pkt['wind_dir'] = Station._extract_value(buf[14:16], 1.0) # degree
        pkt['windchill'] = Station._extract_signed(buf[18], buf[19], 0.1) # C
        return pkt

    @staticmethod
    def _decode_d5(buf):
        """D5 packet contains rain data"""
        Station._verify_length("D5", 0x28, buf)
        Station._verify_checksum("D5", buf[:0x28])
        pkt = dict()
        pkt['packet_type'] = 0xd5
        pkt['ts'] = Station._extract_ts(buf[2:7])
        pkt['channel'] = buf[7]
        pkt['rain_hour'] = Station._extract_value(buf[9:11], 0.254) # mm
        pkt['rain_24_hour'] = Station._extract_value(buf[12:14], 0.254) # mm
        pkt['rain_total'] = Station._extract_value(buf[15:17], 0.254) # mm
        pkt['rain_rate'] = Station._extract_value(buf[17:19], 0.254) # mm/hour
        pkt['rain_start_dateTime'] = Station._extract_ts(buf[19:24])
        return pkt

    @staticmethod
    def _decode_d6(buf):
        """D6 packet contains pressure data"""
        Station._verify_length("D6", 0x2e, buf)
        Station._verify_checksum("D6", buf[:0x2e])
        pkt = dict()
        pkt['packet_type'] = 0xd6
        pkt['ts'] = Station._extract_ts(buf[2:7])
        pkt['channel'] = buf[7]
        pkt['pressure'] = Station._extract_value(buf[8:10], 0.1) # mbar
        pkt['barometer'] = Station._extract_value(buf[10:12], 0.1) # mbar
        pkt['altitude'] = Station._extract_value(buf[12:14], 1.0) # meter
        return pkt

    @staticmethod
    def _decode_dc(buf):
        """DC packet contains temperature/humidity range data"""
        Station._verify_length("DC", 0x3e, buf)
        Station._verify_checksum("DC", buf[:0x3e])
        pkt = dict()
        pkt['packet_type'] = 0xdc
        pkt['ts'] = Station._extract_ts(buf[2:7])
        return pkt

    @staticmethod
    def _decode_db(buf):
        """DB packet is forecast"""
        Station._verify_length("DB", 0x20, buf)
        Station._verify_checksum("DB", buf[:0x20])
        pkt = dict()
        pkt['packet_type'] = 0xdb
        return pkt


class WMR300ConfEditor(weewx.drivers.AbstractConfEditor):
    @property
    def default_stanza(self):
        return """
[WMR300]
    # This section is for WMR300 weather stations.

    # The station model, e.g., WMR300A
    model = WMR300

    # The driver to use:
    driver = weewx.drivers.wmr300
"""

    def modify_config(self, config_dict):
        print("""
Setting rainRate, windchill, heatindex calculations to hardware. 
Dewpoint from hardware is truncated to integer so use software""")
        config_dict.setdefault('StdWXCalculate', {})
        config_dict['StdWXCalculate'].setdefault('Calculations', {})
        config_dict['StdWXCalculate']['Calculations']['rainRate'] = 'hardware'
        config_dict['StdWXCalculate']['Calculations']['windchill'] = 'hardware'
        config_dict['StdWXCalculate']['Calculations']['heatindex'] = 'hardware'
        config_dict['StdWXCalculate']['Calculations']['dewpoint'] = 'software'


# define a main entry point for basic testing of the station.
# invoke this as follows from the weewx root dir:
#
# PYTHONPATH=bin python bin/user/wmr300.py

if __name__ == '__main__':
    import syslog
    import optparse
    from weeutil.weeutil import to_sorted_string

    usage = """%prog [options] [--help]"""

    syslog.openlog('wmr300', syslog.LOG_PID | syslog.LOG_CONS)
    syslog.setlogmask(syslog.LOG_UPTO(syslog.LOG_DEBUG))
    parser = optparse.OptionParser(usage=usage)
    parser.add_option('--version', action='store_true',
                      help='display driver version')
    parser.add_option('--get-current', action='store_true',
                      help='get current packets')
    parser.add_option('--get-history', action='store_true',
                      help='get history records from station')
    (options, args) = parser.parse_args()

    if options.version:
        print("%s driver version %s" % (DRIVER_NAME, DRIVER_VERSION))
        exit(0)

    driver_dict = {
        'debug_comm': 0,
        'debug_packet': 0,
        'debug_counts': 0,
        'debug_decode': 0,
        'debug_history': 1,
        'debug_timing': 0,
        'debug_rain': 0}
    stn = WMR300Driver(**driver_dict)

    if options.get_history:
        ts = time.time() - 3600 # get last hour of data
        for pkt in stn.genStartupRecords(ts):
            print(to_sorted_string(pkt))

    if options.get_current:
        for packet in stn.genLoopPackets():
            print(to_sorted_string(packet))<|MERGE_RESOLUTION|>--- conflicted
+++ resolved
@@ -788,11 +788,7 @@
 from weeutil.log import logdbg, loginf, logerr, logcrt
 
 DRIVER_NAME = 'WMR300'
-<<<<<<< HEAD
 DRIVER_VERSION = '0.20'
-=======
-DRIVER_VERSION = '0.19rc6+f3+l2'
->>>>>>> 86b48e0e
 
 DEBUG_COMM = 0
 DEBUG_PACKET = 0
@@ -1145,11 +1141,11 @@
     def dump_history(self):
         loginf("dump history")
         if DEBUG_HISTORY:
-            reread_start_time = time.time() 
+            reread_start_time = time.time()
         for rec in self.get_history(time.time(), clear_logger=True):
             pass
         if DEBUG_HISTORY:
-            reread_duration = time.time() - reread_start_time 
+            reread_duration = time.time() - reread_start_time
             loginf( "History clear completed in %.1f sec" % reread_duration )
 
     def get_history(self, since_ts, clear_logger=False):
@@ -1175,7 +1171,7 @@
         bogus_count = 0
         bogus_first = 0
         bogus_last = 0
- 
+
         while True:
             try:
                 buf = self.station.read()
@@ -1199,7 +1195,7 @@
                     self.last_record = next_record
                     ts = Station._extract_ts(buf[4:9])
                     if ts is None:
-                        if bogus_count == 0 : 
+                        if bogus_count == 0 :
                             bogus_first = next_record
                         bogus_count += 1
                         bogus_last = next_record
@@ -1266,7 +1262,7 @@
             try:
                 read_enter_time = time.time()
                 buf = self.station.read()
-                read_return_delta = time.time() - read_enter_time 
+                read_return_delta = time.time() - read_enter_time
                 if buf:
                     if buf[0] in [0xd3, 0xd4, 0xd5, 0xd6, 0xdb, 0xdc]:
                         # compose ack for most data packets
@@ -1300,7 +1296,7 @@
                     loginf( "USB Read delayed for = %d s" % read_return_delta  )
 
                 if DEBUG_COUNTS:
-                    now = time.time() 
+                    now = time.time()
                     # we just print a summary each chosen interval
                     if (now - self.last_countsummary)  > self.COUNT_SUMMARY_INTERVAL:
                         Station.print_count( "read", self.station.recv_counts )
@@ -1309,7 +1305,7 @@
                         self.station.send_counts.clear()
                         self.last_countsummary = now
 
-                time_since_heartbeat = time.time() - self.last_a6 
+                time_since_heartbeat = time.time() - self.last_a6
                 if time_since_heartbeat > self.heartbeat:
                     if DEBUG_TIMING and self.data_since_heartbeat < 10 :
                         loginf( "Loop data packets in heartbeat interval = %d" % self.data_since_heartbeat )
@@ -1322,11 +1318,11 @@
                         needs_restart = True
 
                     if needs_restart:
-                        # I think the 0x73 starts the data transmission, but not sure if the 
+                        # I think the 0x73 starts the data transmission, but not sure if the
                         # a6 / 73 order is important.
                         cmd = [0x73, 0xe5, 0x0a, 0x26, self.magic0, self.magic1 ]
                         self.station.write(cmd)
-                        
+
 
                     self.send_heartbeat()
                 if self.history_end_index is not None:
@@ -1380,7 +1376,7 @@
         cmd = [0xa6, 0x91, 0xca, 0x45, 0x52]
         self.station.write(cmd)
         self.last_a6 = time.time()
-        self.data_since_heartbeat = 0 
+        self.data_since_heartbeat = 0
 
     def convert_historical(self, pkt, ts, last_ts):
         p = self.convert(pkt, ts)
@@ -1753,7 +1749,7 @@
 
     @staticmethod
     def get_history_usage_pct(index):
-        """ return the console's history buffer use corresponding to the given index expressed as a percent 
+        """ return the console's history buffer use corresponding to the given index expressed as a percent
         index = index value in console's history buffer
                 normally the next free history location as returned in 0x57 status packet
         """
