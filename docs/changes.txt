weewx change history
--------------------

<<<<<<< HEAD
4.0.0 MM/DD/YYYY

Ported to Python 3. WeeWX should now run under Python 2.7 and 3.3 and
greater.

The package MySQL-python, which we used previously, is not available
for Python 3. Ported  the MySQL code to use the package mysqlclient
as an alternative.

Introduce a uniform logging shim. Fixes issue #353,


3.10.0 MM/DD/YYYY
=======
3.10.0 MM/DD/YYYY

Added new aggregate types minsum, minsumtime, sum_le. PR #382.


3.9.2 MM/DD/YYYY
>>>>>>> 95ea4bb2

Wunderfixer now keeps going if a post does not satisfy [[Essentials]].
Fixes issue #329 (again).

Fixed problem that prevented the wee_device --history option from
working with the CC3000 driver.

Fix incorrect `log_success` operation in ftp, rsync, copy
and image generators. PR #373. Partial fix of issue #370.

Fixed problem that could cause the WMR200 to crash WeeWX if the
record interval is zero. Fixes issue #375.

Posts to the Weather Underground now use https, instead of http.
Thanks to user mljenkins! PR #378.

Fixed problem with handling CWOP connection errors. Commit 0a21a72

Fixed problem that prevented to CopyGenerator from handling nested
directories. Fixes issue #379.

Fixed problem that prevented humidity calibration from being set
on Vantage stations.

Improved accuracy of the calculation of Moon phases.
Revisits issue #342.


3.9.1 02/06/2019

In genplot, do not attempt to normalize unspecified paths.

Introduced option no_catchup. If set to true, a catchup will not be
attempted. Fixes issue #368.


3.9.0 02/05/2019

New skin called Seasons. For new users, it will be installed and enabled.
For old users, it will be installed, but not enabled. Fixes issue #75.

There are also two new skins for mobile phones: Mobile and Smartphone.
These are installed, but not enabled, for all users.

Reworked how options get applied for reports. Backstop default values
are supplied by a new file weewx/defaults.py. These can get overridden
by skin.conf, or in a new section [StdReports] / [[Defaults]] in weewx.conf.
See the Customizing Guide, section "How options work", for details.
Fixes issue #248.

The skin.conf is optional.  It is possible to specify the entire skin
configuration in the configuration file weewx.conf.

Dropped support of Python 2.5. You must now use either Python 2.6 or 2.7. This
is in anticipation of porting to Python 3.

The image generator now supports the use of a 'stale_age' option. Thanks to
user John Smith. Fixes issue #290.

Rose line width can now be specified with option rose_line_width.

The Felsius unit of temperature (see https://xkcd.com/1923/) is now supported.

New tag $almanac.sidereal_time for calculating current sidereal time

New tag $almanac.separation() for calculating planet separations.

Can now use ephem.readdb() to load arbitrary bodies into the almanac.

StdQC now includes an entry for rain again (inexplicably removed in v3.1.0).

If software record generation is used, the archive interval is now what is
specified in weewx.conf, even if the station supports hardware generation.

Fixed problem where records were downloaded on startup, even if software
record generation was specified.

The tag formatting taxonomy has been simplified. Just use suffix ".format()"
now. Documentation updated to reflect changes. Backwards compatibility with old
suffixes is supported. Fixes issue #328.

Can now set Rapidfire parameter rtfreq. Thanks to user 'whorfin'. PR #304.

Template names can now include the week number. Thanks to user 'stimpy23'.
PR #319.

New aggregation type for plots: 'cumulative'. Thanks to user 'henrikost'.
PR #302.

Fixed problem where MySQL error 2013 could crash WeeWX. Fixes issue #327.

Posts to the Weather Underground will be skipped if an observation type that
is listed in the [[[Essentials]]] subsection is missing. Fixes issue #329.

Upgrade process now explicity upgrades version-to-version, instead of
doing a merge to the new config file. Fixes issue #217.

Example xstats now includes tags for last_year and last_year_todate.
Thanks to user evilbunny2008. PR #325.

Guard against a negative value for 'interval' in WMR200 stations.

Check for missing or negative values for the record field 'interval'.

Changed the formula used to calculate percentage illumination of the moon to
something more accurate around 2018. This formula is only used if pyephem is
not installed. Fixes issue #342.

Fixed bug that caused older, "type A" Vantage Pro2, to crash. Fixes issue #343.

Fixed a bug that caused a divide-by-zero error if a plot range was the same as
a specified min or max scale. Fixes issue #344.

Fixed bug that prevented an optional data_binding from being used in tags
when iterating over records. Fixes issue #345.

Examples lowBattery and alarm now try SMTP_SSL connections, then degrade if
that's not available. Fixes issue #351.

Fixed problem with Brazilian locations at the start of DST. It manifested
itself with the error "NoColumnError: no such column: wind". Fixes issue #356.

Fixed problem that caused sunrise/sunset to be calculated improperly in Sun.py.

Improved coverage of test suites. Fixes issue #337.

wee_device, when used with the Vantage series, now honors the "no prompt" (-y)
option. Fixes issue #361.

Log watch now correctly logs garbage collection events. Thanks to user
buster-one. PR #340.


3.8.2 08/15/2018

Added flag to weewx-multi init script to prevent systemd from breaking it.
Thanks to users Timo, Glenn McKechnie, and Paul Oversmith.

Fixed problem that caused wind direction in archive records to always be
calculated in software, even with stations that provide it in hardware.
Fixes issue #336.

3.8.1 06/27/2018

Map cc3000 backup battery to consBatteryVoltage and station battery to
supplyVoltage to more accurately reflect the battery functions.

Update the syntax in the rsyslog configuration sample

Significant overhaul to the WMR300 driver.  The driver should now work reliably
on any version of pyusb and libusb.  The driver will now delete history records
from the logger before the logger fills up (the WMR300 logger is not a circular
buffer).  Thanks to users Markus Biewer and Cameron.  Fixes issue #288.

Added automatic clearing of logger for CC3000 driver to prevent logger
overflow (the CC3000 logger is not a circular buffer).  The default is to
not clear the history, but it is highly recommended that you add a logging
threshold once you are confident that all logger data have been captured to
the weewx database.

Improved the robustness of reading from the CC3000 logger.

Better CRC error message in Vantage driver.

Parameterize the configuration directory in weewx-multi init script.

In StdWXCalculate, use None for an observation only if the variables on which
the derived depends are available and None.  Fixes issue #291.

Fixed bug that prevented specifying an explicit alamanac time from working.

Fixed bug that prevented historical records from being downloaded from ws23xx
stations. Thanks to user Matt Brown! Fixes issue #295

Fixed bug that crashed program if a sqlite permission error occurred.

If wind speed is zero, accumulators now return last known wind direction
(instead of None). Thanks to user DigitalDan05. PR #303.

Windrun calculations now include the "current" record. Fixes issue #294.

Fixed bug involving stations that report windGust, but not windGustDir, in
their LOOP data (e.g., Fine Offset), which prevented the direction of max
wind from appearing in statistics. Fixes issue #320.

The engine now waits until the system time is greater than the creation time
of the weewx.conf file before starting up. Fixes issue #330.


3.8.0 11/22/2017

The `stats.py` example now works with heating and cooling degree days.
Fixes issue #224.

The ordinal increment between x- and y-axis labels can now be chosen.
The increment between x-axis tick marks can now be chosen. Thanks
to user paolobenve! PR #226.

Bar chart fill colors can now be specified for individual observation
types. Fixes issue #227.

For aggregation types of `avg`, `min` and `max`, plots now locate the x-
coordinate in the middle of the aggregation interval (instead of the end).
Thanks again to user paolobenve! PR #232.

The nominal number of ticks on the y-axis can now be specified using
option `y_nticks`.

Fixed bug that could cause tick crowding when hardwiring y-axis min and
max values.

The uploader framework in restx.py now allows POSTS with a JSON payload,
and allows additional headers to be added to the HTTP request object.

MySQL error 2006 ("MySQL server has gone away") now gets mapped to
`weedb.CannotConnectError`. PR #246

Whether to use a FTP secure data connection is now set separately
from whether to authenticate using TLS. Fixes issue #284.

Corrected formatting used to report indoor temp and humidity to the
Weather Underground.

Added inDewpoint to the observation group dictionary.

Added missing aggregation type 'min_ge'. Thanks to user Christopher McAvaney!

Plots can now use an `aggregate_type` of `last`. Fixes issue #261.

When extracting observation type stormRain (Davis Vantage only), the
accumulators now extract the last (instead of average) value.

Added additional accumulator extractors.

Allow reports to be run against a binding other than `wx_binding`.

Do chdir at start of ImageGenerator so that skin.conf paths are treated the
same as those of other generators.

Changed default value of `stale` for CWOP from 60 to 600 seconds. PR #277.

Vantage driver:
Allow user to specify the Vantage Pro model type in weewx.conf. 
Repeater support added to '-—set-transmitter-type' command.
New commands: '—-set-retransmit',
              '--set-latitude', '--set-longitude'
              '--set-wind-cup',
              '--set-temperature-logging'
Details explained in hardware.htm. Thanks to user dl1rf! PR #270, #272.

Using the `set-altitude` command in `wee_device` no longer changes the
barometer calibration constant in Vantage devices. See PR #263.
Thanks to user dl1rf!

Fixed bug in wmr200 driver that resulted in archive records with no
interval field and 'NOT NULL constraint failed: archive.interval' errors.

Fixed bug in wmr200 driver that caused `windDir` to always be `None` when 
`windSpeed` is zero.

Include rain count in cc3000 status.

In the restx posting, catch all types of httplib.HTTPException, not just
BadStatusLine and IncompleteRead.


3.7.1 03/22/2017

Fixed log syntax in wmr100 and wmr9x8 drivers.

Emit Rapidfire cache info only when debug is level 3 or higher.  Thanks to
user Darryn Capes-Davis.

Fixed problem that prevented Rapidfire from being used with databases in
metric units. Fixes issue #230.

Set WOW `post_interval` in config dict instead of thread arguments so that
overrides are possible.  Thanks to user Kenneth Baker.

Distribute example code and example extensions in a single examples directory.
Ensure that the examples directory is included in the rpm and deb packages.

Fixed issue that prevented a port from being specified for MySQL installations.

MySQL error 2003 ("Can't connect to MySQL server...") now gets mapped to
`weedb.CannotConnectError`. PR #234.

By default, autocommit is now enabled for the MySQL driver. Fixes issue #237.

Highs and lows from LOOP packets were not being used in preference to archive
records in daily summaries. Fixed issue #239.


3.7.0 03/11/2017

The tag $current now uses the record included in the event NEW_ARCHIVE_RECORD,
rather than retrieve the last record from the database. This means you can
use the tag $current for observation types that are in the record, but not
necessarily in the database. Fixes issue #13.

Most aggregation periods now allow you to go farther in the past. For
example, the tag $week($weeks_ago=1) would give you last week. You
can also now specify the start and end of an aggregation period, such
as $week.start and $week.end.

Can now do SummaryByDay (as well as SummaryByMonth and SummaryByYear).
NB: This can generate *lots* of files --- one for every day in your database!
Leaving this undocumented for now. Fixes issue #185.

When doing hardware record generation, the engine now augments the record with
any additional observation types it can extract out of the accumulators.
Fixes issue #15.

It's now possible to iterate over every record within a timespan.
Fixes issue #182.

Use schema_name = hardware_name pattern in sensor map for drivers that support
extensible sensor suites, including the drivers for cc3000, te923, wmr300,
wmr100, wmr200, wmr9x8

Simplified sensor mapping implementation for wmr100 and wmr200 drivers.  For
recent weewx releases, these are the default mappings for wmr200:
  3.6.0: in:0, out:1, e2:2, e3:3, ..., e8:8   hard-coded
  3.6.1: in:0, out:1, e1:2, e2:3, ..., e7:8   hard-coded
  3.7.0: in:0, out:1, e1:2, e2:3, ..., e7:8   sensor_map
and these are default mappings for wmr100:
  3.6.2: in:0, out:1, e1:2, e2:3, ..., e7:8   hard-coded
  3.7.0: in:0, out:1, e1:2, e2:3, ..., e7:8   sensor_map

Enabled battery status for every remote T/H and T sensor in wmr100 driver.

Enabled heatindex for each remote T/H sensor in wmr200 driver.

Fixed inverted battery status indicator in wmr200 driver.

Fixed 'Calculatios' typo in wmr100, wmr200, wmr9x8, and wmr300 drivers.

Fixed usb initialization issues in the wmr300 driver.

Added warning in wmr300 driver when rain counter reaches maximum value.

Decode heatindex and windchill from wmr300 sensor outputs.

Report the firmware version when initializing the cc3000 driver.

Fixed bug in vantage driver that would prevent console wake up during
retries when fetching EEPROM vales. Thanks to user Dan Begallie!

The vantage driver no longer emits values for non-existent sensors. 
As a result, LOOP and archive packets are now much smaller. If this works
out, other drivers will follow suit. Partial fix of issue #175.

The vantage driver now emits the barometer trend in LOOP packets as 
field 'trendIcon'.

The engine now logs locale. Additional information if a TERM signal is 
received.

Removed the site-specific "Pond" extensions from the Standard skin.

The Standard skin now includes plots of outside humidity. Fixes 
issue #181.

Fixed reference to index.html.tmpl in the xstats example.

Changed algorithm for calculating ET to something more appropriate for
hourly values (former algorithm assumed daily values). Fixes issue #160.

Fixed bug in Celsius to Fahrenheit conversion that affected pressure
conversions in uwxutils.py, none of which were actually used.

Fixed bug that was introduced in v3.6.0, which prevented wee_reports from
working for anything other than the current time.

Documented the experimental anti-alias feature, which has been in weewx
since v3.1.0. Fixes issue #6.

Fixed problem where multiple subsections under [SummaryBy...] stanzas could
cause multiple copies of their target date to be included in the Cheetah
variable $SummaryByYear and $SummaryByMonth. Fixes issue #187.

Moved examples out of bin directory.  Eliminated experimental directory.
Reinforce the use of user directory, eliminate use of examples directory.
Renamed xsearch.py to stats.py.

OS uptime now works for freeBSD. Thanks to user Bill Richter!
PR #188.

Broke out developer's notes into a separate document.

Added @media CSS for docs to improve printed/PDF formatting.  Thanks to user
Tiouck!

Added a 0.01 second delay after each read_byte in ws23xx driver to reduce
chance of data spikes caused by RS232 line contention.  Thanks lionel.sylvie!

The observation windGustDir has been removed from wmr100, wmr200, te923, and
fousb drivers.  These drivers were simply assigning windGustDir to windDir,
since none of the hardware reports an actual windGustDir.

Calculation of aggregates over a period of one day or longer can now
respect any change in archive interval. To take advantage of this
feature, you will have to apply an update to your daily
summaries. This can be done using the tool wee_database, option
--update. Refer to the ‘Changes to daily summaries’ section in the
Upgrade Guide to determine whether you should update or not. Fixes issue #61.

Max value of windSpeed for the day is now the max archive value of windSpeed.
Formerly, it was the max LOOP value. If you wish to patch your older
daily summaries to interpret max windSpeed this way, use the tool wee_database
with option --update. Fixes issue #195.

The types of accumulators, and the strategies to put and extract records 
out of them, can now be specified by config stanzas. This will be of
interest to extension writers. See issue #115.

Fixed battery status label in acurite driver: changed from txTempBatteryStatus
to outTempBatteryStatus.  Thanks to user manos!

Made the lowBattery example more robust - it now checks for any known low
battery status, not just txBatteryStatus.  Thanks to user manos!

Added info-level log message to calculate_rain so that any rain counter reset
will be logged.

Added better logging for cc3000 when the cc3000 loses contact with sensors
for extended periods of time.

How long to wait before retrying after a bad uploader login is now settable
with option retry_login. Fixes issue #212. 

The test suites now use dedicated users 'weewx1' and 'weewx2'. A shell script
has been included to setup these users.

A more formal exception hierarchy has been adopted for the internal
database library weedb. See weedb/NOTES.md.

The weedb Connection and Cursor objects can now be used in a "with" clause.

Slightly more robust mechanism for decoding last time a file was FTP'd.


3.6.2 11/08/2016

Fixed incorrect WU daily rain field name

Fixed bug that crashed Cheetah if the weewx.conf configuration file included
a BOM. Fixes issue #172.


3.6.1 10/13/2016

Fixed bug in wunderfixer.

Fixed handling of StdWXCalculate.Calculations in modify_config in the wmr100,
wmr200, wmr300, and wmr9x8 drivers.

Eliminate the apache2, ftp, and rsync suggested dependencies from the deb
package.  This keeps the weewx dependencies to a bare minimum.

Added retries to usb read in wmr300 driver.

Remapped sensor identifiers in wmr200 driver so that extraTemp1 and
extraHumid1 are usable.

Standardized format to be used for times to YYYY-mm-ddTHH:MM.


3.6.0 10/07/2016

Added the ability to run reports using a cron-like notation, instead of with
every report cycle. See User's Guide for details. Thanks to user Gary Roderick.
PR #122. Fixes issue #17.

Added the ability to easily import CSV, Weather Underground, and Cumulus
data using a new utility, wee_import. Thanks again to über-user Gary Roderick.
PR #148. Fixes issue #97.

Refactored documentation so that executable utilities are now in their own
document, utilities.htm.

Fixed rpm package so that it will retain any changes to the user directory.
Thanks to user Pat OBrien.

No ET when beyond the reach of the sun.

Software calculated ET now returns the amount of evapotranspiration that
occurred during the archive interval. Fixes issue #160

Fixed wee_config to handle config files that have no FTP or RSYNC.

Fixed bug in StdWXCalculate that ignored setting of 'None' (#110).

Which derived variables are to be calculated are now in a separate 
subsection of [StdWXCalculate] called [[Calculations]]. 
Upgrade process takes care of upgrading your config file.

Reset weewx launchtime when waiting for sane system clock (thanks to user
James Taylor).

Fixed anti-alias bug in genplot.  Issue #111.

Corrected the conversion factor between inHg and mbar. Thanks to user Olivier.

Consolidated unit conversions into module weewx.units.

Plots longer than two years now use an x-axis increment of one year. Thanks to
user Olivier!

The WS1 driver now retries connection if it fails. Thanks to user 
Kevin Caccamo! PR #112.

Major update to the CC3000 driver:
 - reading historical records is more robust
 - added better error handling and reporting
 - fixed to handle random NULL characters in historical records
 - fixed rain units
 - added ability to get data from logger as fast as it will send it
 - added support for additional temperature sensors T1 and T2
 - added transmitter channel in station diagnostics
 - added option to set/get channel, baro offset
 - added option to reset rain counter

Fixed brittle reference to USBError.args[0] in wmr200, wmr300, and te923
drivers.

Fixed typo in default te923 sensor mapping for h_3.  Thanks to user ngulden.

Added flag for reports so that reports can be disabled by setting enable=False
instead of deleting or commenting entire report sections in weewx.conf.

The vantage and ws23xx drivers now include the fix for the policy of
"wind direction is undefined when no wind speed".  This was applied to other
drivers in weewx 3.3.0.

Fixed te923 driver behavior when reading from logger, especially on stations
with large memory configuration.  Thanks to users Joep and Nico.

Fixed rain counter problems in wmr300 driver.  The driver no longer attempts
to cache partial packets.  Do no process packets with non-loop data when
reading loop data.  Thanks to user EricG.

Made wmr300 driver more robust against empty usb data buffers.

Fixed pressure/barometer in wmr300 driver when reading historical records.

Fixed problem with the Vantage driver where program could crash if a
serial I/O error happens during write. Fixes issue #134.

Changed name of command to clear the Vantage memory from --clear to
--clear-memory to make it more consistent with other devices.

Fixed problem that prevented channel 8 from being set by the Vantage driver.

Added solaris .smf configuration.  Thanks to user whorfin.

Added option post_indoor_observations for weather underground.

Added maximum value to radiation and UV plots.

In the .deb package, put weewx reports in /var/www/html/weewx instead of
/var/www/weewx to match the change of DocumentRoot in debian 8 and later.


3.5.0 03/13/2016

Fixed bug that prevented rsync uploader from working.

Fixed bug in wmr300 driver when receiving empty buffers from the station.

The type of MySQL database engine can now be specified. Default is 'INNODB'.

Updated userguide with capabilities of the TE923 driver added in 3.4.0.

Added aggregation type min_ge(val).

Provide better feedback when a driver does not implement a configurator.

Added humidex and appTemp to group_temperature. Fixed issue #96.

Backfill of the daily summary is now done in "tranches," reducing the memory
requirements of MySQL. Thanks to über-user Gary Roderick! Fixes issue #83.

Made some changes in the Vantage driver to improve performance, particularly
with the IP version of the logger. Thanks to user Luc Heijst for nagging
me that the driver could be improved, and for figuring out how.

Plotting routines now use Unicode internally, but convert to UTF-8 if a font
does not support it. Fixes issue #101.

Improved readability of documents on mobile devices. Thank you Chris
Davies-Barnard!

The loop_on_init option can now be specified in weewx.conf

When uploading data to CWOP, skip records older than 60 seconds.  Fixes
issue #106.

Added modify_config method to the driver's configuration editor so that drivers
can modify the configuration during installation, if necessary.

The fousb and ws23xx drivers use modify_config to set record_generation to
software.  This addresses issue #84.

The wmr100, wmr200, wmr9x8, and wmr300 drivers use modify_config to set
rainRate, heatindex, windchill, and dewpoint calculations to hardware instead
of prefer_hardware since each of these stations has partial packets.  This
addresses issue #7 (SF #46).


3.4.0 01/16/2016

The tag $hour has now been added. It's now possible to iterate over hours.
Thanks to user Julen!

Complete overhaul of the te923 driver.  Thanks to user Andrew Miles.  The
driver now supports the data logger and automatically detects small or large
memory models.  Added ability to set/get the altitude, lat/lon, and other
station parameters.  Significant speedup to reading station memory, from 531s
to 91s, which is much closer to the 53s for the te923tool written in C (all for
a station with the small memory model).

The wee_debug utility is now properly installed, not just distributed.

Fixed bug in almanac code that caused an incorrect sunrise or sunset to be
calculated if it followed a calculation with an explicit horizon value.

Localization of tags is now optional. Use function toString() with
argument localize set to False. Example: 
$current.outTemp.toString($localize=False)
Fixes issue #88.

In the acurite driver, default to use_constants=True.

Fixed bug in the rhel and suse rpm packaging that resulted in a configuration
file with html, database, and web pages in the setup.py locations instead of
the rpm locations.

The extension utility wee_extension now recognizes zip archives as well as
tar and compressed tar archives.

Check for a sane system time when starting up.  If time is not reasonable,
wait for it.  Log the time status while waiting.

Added log_success option to cheetah, copy, image, rsync, and ftp generators.

Older versions of MySQL (v5.0 and later) are now supported.


3.3.1 12/06/2015

Fixed bug when posting to WOW.

Fixed bug where the subsection for a custom report gets moved to the very
end of the [StdReport] section of a configuration file on upgrade. 
Fixes issue #81.


3.3.0 12/05/2015

Now really includes wunderfixer. It was inadvertently left out of the install
script.

Rewrote the almanac so it now supports star ephemeris. For example,
$almanac.rigel.next_rising. Fixes issue #79.

Uninstalling an extension with a skin now deletes all empty directories. This
fixes issue #43.

Fixed bug in WMR200 driver that caused it to emit dayRain, when what it was
really emitting was the "rain in the last 24h, excluding current hour."
Fixes issue #62.

Fixed bug in WMR200 driver that caused it to emit gauge pressure for altimeter
pressure. Thanks to user Mark Jenks for nagging me that something was wrong.

Fixed bug that caused wind direction to be calculated incorrectly, depending
on the ordering of a dictionary. Thanks to user Chris Matteri for not only
spotting this subtle bug, but offering a solution. 

StdPrint now prints packets and records in (case-insensitive) alphabetical
order.

Fixed wind speed decoding in the acurite driver.  Thanks to aweatherguy.

The StdRESTful service now supports POSTs, as well as GETs.

The FTP utility now catches PickleError exceptions, then does a retry.

Added unit 'minute' to the conversion dictionary.

The vertical position of the bottom label in the plots can now be
set in skin.conf with option bottom_label_offset.

An optional port number can now be specified with the MySQL database.

Added option use_constants in the Acurite driver.  Default is false; the
calibration constants are ignored, and a linear approximation is used for
all types of consoles.  Specify use_constants for 01035/01036 consoles to
calculate using the constants.  The 02032/02064 consoles always use the
linear approximation.

Fixed test for basic sensor connectivity in the Acurite driver.

The policy of "wind direction is undefined when no wind speed" is enforced
by the StdWXCalculate service.  There were a few drivers that were still
applying the policy: acurite, cc3000, fousb, ws1, wmr100, wmr200, ultimeter.
These have been fixed.

Changed logic that decides whether the configuration file includes a custom
schema, or the name of an existing schema.

Added new command-line utility wee_debug, for generating a troubleshooting 
information report.

Added option --log-label to specify the label that appears in syslog entries.
This makes it possible to organize output from multiple weewx instances
running on a single system.

Fixed problem with the Vantage driver that caused it to decode the console
display units incorrectly. Thanks to Luc Heijst!

The WMR300 driver is now part of the weewx distribution.


3.2.1 07/18/15

Fixed problem when using setup.py to install into a non-standard location.
Weewx would start a new database in the "standard" location, ignoring the
old one in the non-standard location.


3.2.0 07/15/15

There are now five command-line utilities, some new, some old
 - wee_config:    (New) For configuring weewx.conf, in particular, 
                  selecting a new device driver.
 - wee_extension: (New) For adding and removing extensions.
 - wee_database:  (Formerly called wee_config_database)
 - wee_device:    (Formerly called wee_config_device)
 - wee_reports:   No changes.
 
The script setup.py is no longer used to install or uninstall extensions.
Instead, use the new utility wee_extension.

Wunderfixer is now included with weewx --- no need to download it separately. 
It now works with MySQL, as well as sqlite, databases. It also supports
metric databases. Thanks to user Gary Roderick!

Fixed bug in 12-hour temperature lookup for calculating station pressure from
sea level pressure when database units are other than US unit system.

Added guards for bogus values in various wxformula functions.

Added windrun, evapotranspiration, humidex, apparent temperature, maximum
theoretical solar radiation, beaufort, and cloudbase to StdWXCalculate.

If StdWXCalculate cannot calculate a derived variable when asked to, it now
sets the value to null. Fixes issue #10.

Added option to specify algorithm in StdWXCalculate.  So far this applies
only to the altimeter calculation.

Added option max_delta_12h in StdWXCalculate, a window in which a record will 
be accepted as being "12 hours ago." Default is 1800 seconds.

Fixed bug in debian install script - 'Acurite' was not in the list of stations.

$almanac.sunrise and $almanac.sunset now return ValueHelpers. Fixes issue #26.

Added group_distance with units mile and km.

Added group_length with units inch and cm.

Failure to launch a report thread no longer crashes program.

The WU uploader now publishes soil temperature and moisture, as well as
leaf wetness.

Increased precision of wind and wind gust posts to WU from 0 to 1 
decimal point.

Increased precision of barometer posts to WOW from 1 to 3 decimal points.

A bad CWOP server address no longer crashes the CWOP thread.

The "alarm" example now includes a try block to catch a NameError exception
should the alarm expression include a variable not in the archive record.

Fixed bug that shows itself if marker_size is not specified in skin.conf

Show URLs in the log for restful uploaders when debug=2 or greater.

Fixed problem that could cause an exception in the WMR200 driver when
formatting an error string.

Added better recovery from USB failures in the ws28xx driver.

Added data_format option to FineOffset driver.  Thanks to Darryl Dixon.

Decoding of data is now more robust in the WS1 driver.  Get data from the
station as fast as the station can spit it out.  Thanks to Michael Walker.

Changes to the WS23xx driver include:
  - Fixed wind speed values when reading from logger.  Values were too
    high by a factor of 10.
  - wrapped non-fatal errors in WeeWXIO exceptions to improve error
    handling and failure recovery

Changes to the AcuRite driver include:
 - The AcuRite driver now reports partial packets as soon as it gets them
     instead of retaining data until it can report a complete packet
 - Improved timing algorithm for AcuRite data.  Thanks to Brett Warden.
 - Added acurite log entries to logwatch script.  Thanks to Andy.
 - Prevent negative rainfall amounts in acurite driver by detecting
     counter wraparound
 - Use 13 bits for rain counter instead of 12 bits
 - Use only 12 bits for inside temperature in acurite driver when decoding
     for 02032 stations

Changes to the TE923 driver include:
 - consolidated retries
 - improved error handling and reporting

Changes to the WMR9x8 driver include:
 - Correct bug that caused yesterday's rain to be decoded as dayRain
 - LOOP packet type 'battery' is now an int, instead of a bool
 - The driver can now be run standalone for debugging purposes.
 
The Vantage driver now catches undocumented termios exceptions and converts
them to weewx exceptions. This allows retries if flushing input or output
buffers fail. Fixes issue #34.

Default values for databases are now defined in a new section [DatabaseTypes]. 
New option "database_type" links databases to database type. Installer will
automatically update old weewx.conf files.

The RESTful services that come with weewx are now turned on and off by
option "enable". Installer will automatically update old weewx.conf files. 
Other RESTful services that don't use this method will continue to work.

Option bar_gap_fraction is now ignored. Bar plot widths are rendered explicitly
since V3.0, making the option unnecessary. Fixes issue #25.

Added additional debug logging to main engine loop.

FTP uploader now retries several times to connect to a server, instead of 
giving up after one try. Thanks to user Craig Hunter!


3.1.0 02/05/15

Fixed setup.py bug that caused list-drivers to fail on deb and rpm installs.

Added a wait-and-check to the stop option in the weewx.debian rc script.

Fixed bug in the Vantage driver that causes below sea-level altitudes 
to be read as a large positive number. Also, fixed problem with altitude
units when doing --info (ticket #42).

Fixed bug in wmr100 driver that causes gust wind direction to be null.

Fixed bug in wmr200 driver that causes gust wind direction to be null.

Fixed ultimeter driver to ensure wind direction is None when no wind speed
Thanks to user Steve Sykes.

Fixed bug in calculation of inDewpoint.  Thanks to user Howard Walter.

Assign default units for extraHumid3,4,5,6,7, extraTemp4,5,6,7, leafTemp3,4,
and leafWet1,2.

Use StdWXCalculate to ensure that wind direction is None if no wind speed.

Fixed sign bug in ultimeter driver.  Thanks to user Garrett Power.

Use a sliding window with default period of 15 minutes to calculate the
rainRate for stations that do not provide it.

Added support for AcuRite weather stations.  Thanks to users Rich of Modern
Toil, George Nincehelser, Brett Warden, Preston Moulton, and Andy.

The ultimeter driver now reads data as fast as the station can produce it.
Typically this results in LOOP data 2 or 3 times per second, instead of
once per second.  Thanks to user Chris Thompstone.

The daily summary for wind now uses type INTEGER for column sumtime,
like the other observation types.

Utility wee_reports no longer chokes if the optionally-specified timestamp
is not in the database. Can also use "nearest time" if option 'max_delta'
is specified in [CheetahGenerator].

Utility wee_config_device can now dump Vantage loggers to metric databases.
Fixes ticket #40.

Fixed problem where dumping to database could cause stats to get added to
the daily summaries twice.

FTP over TLS (FTPS) sessions are now possible, but don't work very well with
Microsoft FTP servers. Requires Python v2.7. Will not work with older
versions of Python. Fixes ticket #37.

WeatherUnderground passwords are now quoted, allowing special characters
to be used. Fixes ticket #35.

New tag $obs, allowing access to the contents of the skin configuration
section [Labels][[Generic]]. Fixes ticket #33.

Better error message if there's a parse error in the configuration file.

Added wxformulas for evapotranspiration, humidex, apparent temperature, and
other calculations.

Added --loop-on-init option for weewxd. If set, the engine will keep retrying
if the device cannot be loaded. Otherwise, it will exit.

Changed the weedb exception model to bring it closer to the MySQL exception
model. This will only affect those programming directly to the weedb API.


3.0.1 12/07/14

Fixed bug in setup.py that would forget to insert device-specific options
in weewx.conf during new installations.


3.0.0 12/04/14

Big update with lots of changes and lots of new features. The overall
goal was to make it easier to write and install extensions. Adding
custom databases, units, accumulators and many other little things
have been made easier.

Skins and skin.conf continue to be 100% backwards compatible (since
V1.5!).  However, search-list extensions will have to be rewritten.
Details in the Upgrading Guide.

Previously, configuration options for all possible devices were
included in the configuration file, weewx.conf. Now, for new installs,
it has been slimmed down to the minimum and, instead, configuration
options are added on an "as needed" basis, using a new setup.py option
"configure".

Your configuration file, weewx.conf should be automatically updated to
V3 by the upgrade process, using your previously chosen hardware. But,
check it over. Not sure we got everything correct. See the Upgrading
Guide.

Specific changes follow.

There is no longer a separate "stats" database. Instead, statistics
are included in the regular database (e.g., 'weewx.sdb') as separate
tables, one for each observation type.

Total rewrite of how data gets bound to a database. You now specify a
"data binding" to indicate where data should be going, and where it is
coming from. The default binding is "wx_binding," the weather binding,
so most users will not have to change a thing.
 
Other database bindings can be used in tags. Example:
  $current($data_binding=$alt_binding).outTemp
Alternate times can also be specified:
  $current($timestamp=$othertime).outTemp

Explicit time differences for trends can now be specified:
  $trend($time_delta=3600).barometer

Introduced a new tag $latest, which uses the last available timestamp
in a data binding (which may or may not be the same as the "current"
timestamp).

Introduced a new tag $hours_ago, which returns the stats for X hours
ago.  So, the max temperature last hour would be
$hours_ago($hours_ago=1).outTemp.max.

Introduced a shortcut $hour, which returns the stats for this hour.
So, the high temperature for this hour would be $hour.outTemp.max

Introduced a new tag $days_ago, which returns the stats for X days
ago.  So, the max temperature the day before yesterday would be
$days_ago($days_ago=2).outTemp.max.

Included a shortcut $yesterday: The tag $yesterday.outTemp.max would
be yesterday's max temperature.

Introduced a new aggregation type ".last", which returns the last
value in an aggregation interval. E.g., $week.outTemp.last would
return the last temperature seen in the week.

Introduced a new aggregation type ".lasttime" which returns the time
of the above.

Can now differentiate between the max speed seen in the archive
records (e.g., $day.windSpeed.max) and the max gust seen
($day.wind.max or $day.windGust.max).

Allow other data bindings to be used in images.

Made it easier to add new unit types and unit groups.

The archive interval can now change within a database without
consequences.

Total rewrite of how devices are configured. A single utility
wee_config_device replaces each of the device-specific configuration
utilities.

The Customizing Guide was extended with additional examples and option
documentation.

Removed the no longer needed serviced StdRESTful, obsolete since V2.6

Fixed bug in querying for schemas that prevented older versions of
MySQL (V4.X) from working.

Improved error handling and retries for ws1, ultimeter, and cc3000
drivers.

Fixed missing dew initializations in wmr9x8 driver.  Fixed
model/_model initialization in wmr9x8 driver.

Fixed uninitialized usb interface in wmr200 driver.

Fixed wakup/wakeup typo in _getEEPROM_value in vantage driver.

Made the ftpupload algorithm a little more robust to corruption of the
file that records the last upload time.

Added observation type 'snow'. It generally follows the semantics of
'rain'.

Fixed possible fatal exception in WS23xx driver.  Fixed use of str as
variable name in WS23xx driver.

Now catches database exceptions raised during commits, converting them
to weedb exceptions. Weewx catches these, allowing the program to keep
going, even in the face of most database errors.

For the fine offset stations, record connection status as rxCheckPercent
(either 0 or 100%) and sensor battery status as outTempBatteryStatus (0
indicates ok, 1 indicates low battery).

For WS23xx stations, hardware record generation is now enabled and is the
default (previously, software record generation was the default).

Fixed bug in WS28xx driver the prevented reading of historical records
when starting with an empty database.


2.7.0 10/11/14

Added the ability to configure new Vantage sensor types without using
the console. This will be useful to Envoy users.  Thanks to user Deborah 
Pickett for this contribution! 

Allow calibration constants to be set in the Vantage EEPROM. This will
particularly be useful to southern hemisphere users who may want to
align their ISS to true north (instead of south), then apply a 180
correction. Thanks again to Deborah Pickett!
 
Enabled multiple rsync instances for a single weewx instance.
 
More extensive debug information for rscync users.

Added the ability to localize the weewx and server uptime. See the
Customizing Guide for details. This will also cause a minor backwards 
incompatibility. See the Upgrading Guide for details.

Added catchup to the WS28xx driver, but still no hardware record generation.

Changed lux-to-W/m^2 conversion factor in the fine offset driver.

Added rain rate calculation to Ultimeter driver.

Changed setTime to retrieve system time directly rather than using a value
passed by the engine. This greatly improves the accuracy of StdTimeSync,
particularly in network based implementations. Thanks to user Denny Page!

Moved clock synchronization options clock_check and max_drift back to
section [StdTimeSynch].

Fixed ENDPOINT_IN in the te923 driver.  This should provide better
compatibility with a wider range of pyusb versions.

Now catches MySQL exceptions during commits and rollbacks (as well
as queries) and converts them to weedb exceptions.

Catch and report configobj errors when reading skin.conf during the
generation of reports.

Ensure correct location, lat, lon, and altitude modifications in the
debian postinst installer script.

In the debian installer, default to ttyUSB0 instead of ttyS0 for stations
with a serial interface.

Added CC3000 to debian installer scripts.

Fixed bug that can affect hardware that emits floating point timestamps,
where the timestamp is within 1 second of the end of an archive interval.

Changed UVBatteryStatus to uvBatteryStatus in the WMR100 driver in order
to match the convention used by other drivers.

Fixed the shebang for te923, ws23xx, ultimeter, ws1, and cc3000 drivers.


2.6.4 06/16/14

The WMR100 driver now calculates SLP in software. This fixes a problem
with the WMRS200 station, which does not allow the user to set altitude.

The WMR100 driver was incorrectly tagging rain over the last 24 hours as
rain since midnight. This caused a problem with WU and CWOP posts.

Fix cosmetic problem in wee_config_fousb pressure calibration.

Detect both NP (not present) and OFL (outside factory limits) on ws28xx.

Added driver for PeetBros Ultimeter stations.

Added driver for ADS WS1 stations.

Added driver for RainWise Mark III stations and CC3000 data logger.

Added automatic power cycling to the FineOffsetUSB driver.  Power cycle the
station when a USB lockup is detected.  Only works with USB hubs that provide
per-port power switching.

Fix imagegenerator aggregation to permit data tables with no 'interval' column.

Prompt for metric/US units for debian installations.

For WS28xx stations, return 0 for battery ok and 1 for battery failure.

If a connection to the console has been successfully opened, but then on
subsequent connection attempts suffers an I/O error, weewx will now attempt
a retry (before it would just exit).


2.6.3 04/10/14

Hardened the WMR100 driver against malformed packets.

The plot images can now use UTF-8 characters.

Fixed a problem where the Ambient threads could crash if there were
no rain database entries.

Battery status values txBatteryStatus and consBatteryVoltage now appear in
the archive record. The last LOOP value seen is used.  

CWOP posts are now slightly more robust.

Fixed pressure calculation in wee_config_fousb.

Prevent failures in imagegenerator when no unicode-capable fonts are installed.

Provide explicit pairing feedback using wee_config_ws28xx

Count wxengine restarts in logwatch.

Cleaned up USB initialization for fousb, ws28xx, and te923 drivers.


2.6.2 02/16/14

Fixed bug that crashes WMR200 driver if outTemp is missing.

Fixed bug that can crash RESTful threads if there is missing rain data.

Sqlite connections can now explicitly specify a timeout and 
isolation_level.

Server uptime now reported for MacOS

Fixed bug that prevented Rapidfire posts from being identified as such.


2.6.1 02/08/14

Fixed bug that crashed main thread if a StdQC value fell out of range.


2.6.0 02/08/14

Changed the RESTful architecture so RESTful services are now first-class
weewx services. This should simplify the installation of 3rd party
extensions that use these services.

Broke up service_list, the very long list of services to be run, into
five separate lists. This will allow services to be grouped together,
according to when they should be run.

Defined a structure for packaging customizations into extensions, and added
an installer for those extensions to setup.py.

Changed the default time and date labels to use locale dependent formatting.
The defaults should now work in most locales, provided you set the
environment variable LANG before running weewx.

Changed default QC barometric low from 28 to 26. Added inTemp,
inHumidity, and rain.

Ranges in MinMax QC can now include units.

When QC rejects values it now logs the rejection.

Introduced a new unit system, METRICWX. Similar to METRIC, it uses
mm for rain, mm/hr for rain rate, and m/s for speed.

Added an option --string-check and --fix to the utility wee_config_database
to fix embedded strings found in the sqlite archive database.

Font handles are now cached in order to work around a memory leak in PIL.

Now does garbage collection every 3 hours through the main loop.

Image margins now scale with image and font sizes.

Now works with the pure Python version of Cheetah's NameMapper, albeit very
slowly.

Fixed bug that prevented weewx from working with Python v2.5.

Fixed bug in SummaryByMonth and SummaryByYear that would result in duplicate
month/year entries when generating from multiple ByMonth or ByYear templates.

Consolidated pressure calculation code in ws23xx, ws28xx, te923, and fousb.

Catch USB failures when reading Fine Offset archive interval.

Added Vantage types stormRain and windSpeed10 to the list of observation
types.

Simulator now generates types dewpoint, pressure, radiation, and UV.

The forecast extension is once again distributed separately from weewx.

Minor cleanup to Standard skin for better out-of-the-box behavior:
 - default to no radar image instead of pointing every station to Oregon
 - not every WMR100 is a WMR100N
 
Failure to set an archive interval when using bar plots no longer results
in an exception.

Change to skin directory before invoking Cheetah on any templates.


2.5.1 12/30/13

Added UV plots to the templates. They will be shown automatically if you
have any UV data.

Fixed bug when reading cooling_base option.

Default to sane behavior if skin does not define Labels.

Fixed bug in setting of CheetahGenerator options.

Fixed qsf and qpf summary values in forecast module.

Fixed handling of empty sky cover fields in WU forecasts.

Forecast module now considers the fctcode, condition, and wx fields for
precipitation and obstructions to visibility.

Added options to forecast module to help diagnose parsing failures and new
forecast formats.

Added retries when saving forecast to database and when reading from database.

Fixes to the Fine Offset driver to eliminate spikes caused by reading from
memory before the pointer had been updated (not the same thing as an unstable
read).

Added driver for LaCrosse 2300 series of weather stations.

Added driver for Hideki TE923 series of weather stations.


2.5.0 10/29/13

Introduced a new architecture that makes it easier to define search
list extensions. The old architecture should be 100% backwards compatible.

Added station registry service. This allows weewx to optionally
"phone home" and put your station location on a map.

Added a forecast service and reporting options.  The forecast service
can generate Zambretti weather or XTide tide forecasts, or it can download
Weather Underground or US National Weather Service weather forecasts.  These
data can then be displayed in reports using the Cheetah template engine.  The
forecast service is disabled by default.

Weewx now allows easier localization to non-English speaking locales.
In particular, set the environment variable LANG to your locale, and
then weewx date and number formatting will follow local conventions.
There are also more labeling options in skin.conf. Details in a new section
in the Customization Guide.

Added aggregate type "minmax" and "maxmin". Thank you user Gary Roderick!

New option in [StdArchive] called "loop_hilo". Setting to True will
cause both LOOP and archive data to be used for high/low statistics.
This is the default. Setting to False causes only archive data to be used.

When a template fails, skip only that template, not everything that the
generator is processing.

Trend calculations no longer need a record at precisely (for example)
3 hours in the past. It can be within a "grace" period.

FineOffset driver now uses the 'delay' field instead of the fixed_block
'read_period' for the archive record interval when reading records from
console memory.

FineOffset driver now support for multiple stations on the same USB.

FineOffset driver now reduces logging verbosity when bad magic numbers
appear. Log only when the numbers are unrecognized or change.
The purpose of the magic numbers is still unknown.

WMR100, Vantage, FineOffset, and WS28xx drivers now emit a null wind
direction when the wind speed is zero.  Same for wind gust.

For WMR9x8 stations, wind chill is now retrieved from the console
rather than calculated in software. Thank you user Peter Ferencz!

For WMR9x8 stations, the first extra temperature sensor (packet code 4)
now shows up as extraTemp1 (instead of outTemp). Thanks again to 
Peter Ferencz.

For WMR9x8 stations, packet types 2 and 3 have been separated. Only the
latter is used for outside temperature, humidity, dewpoint. The former
is used for "extra" sensors. Corrected the calculation for channel
numbers >=3. Also, extended the number of battery codes. Thanks to Per
Edström for his patience in figuring this out!

For WMR200 stations, altitude-corrected pressure is now emitted correctly.

ws28xx driver improvements, including: better thread control; better logging
for debugging/diagnostics; better timing to reduce dropouts; eliminate writes
to disk to reduce wear when used on flash devices. Plus, support for
multiple stations on the same USB.

Fixed rain units in ws28xx driver.

The LOOP value for daily ET on Vantages was too high by a factor of 10. 
This has been corrected.

Fixed a bug that caused values of ET to be miscalculated when using
software record generation.

Ported to Korora 19 (Fedora 19). Thanks to user zmodemguru!

Plots under 16 hours in length, now use 1 hour increments (instead of 
3 hours).

No longer emits "deprecation" warning when working with some versions
of the MySQLdb python driver.

Added ability to build platform-specific RPMs, e.g., one for RedHat-based
distributions and one for SuSE-based distributions.

Fixed the 'stop' and 'restart' options in the SuSE rc script.

The weewx logwatch script now recognizes more log entries and errors.


2.4.0 08/03/13

The configuration utility wee_config_vantage now allows you to set
DST to 'auto', 'off', or 'on'. It also lets you set either a time
zone code, or a time zone offset.

The service StdTimeSync now catches startup events and syncs the clock
on them. It has now been moved to the beginning of the list
"service_list" in weewx.conf. Users may want to do the same with their
old configuration file.

A new event, END_ARCHIVE_PERIOD has been added, signaling the end of
the archive period.

The LOOP packets emitted by the driver for the Davis Vantage series
now includes the max wind gust and direction seen since the beginning
of the current archive period.

Changed the null value from zero (which the Davis documentation specifies)
to 0x7fff for the VP2 type 'highRadiation'.

Archive record packets with date and time equal to zero or 0xff now
terminate dumps.

The code that picks a filename for "summary by" reports has now been
factored out into a separate function (getSummaryByFileName). This
allows the logic to be changed by subclassing.

Fixed a bug that did not allow plots with aggregations less than 60 minutes
across a DST boundary.

Fixed bug in the WMR100 driver that prevented UV indexes from being 
reported.

The driver for the LaCrosse WS-28XX weather series continues to evolve and
mature. However, you should still consider it experimental.


2.3.3 06/21/13

The option week_start now works.

Updated WMR200 driver from Chris Manton.

Fixed bug that prevented queries from being run against a MySQL database.


2.3.2 06/16/13

Added support for the temperature-only sensor THWR800. Thanks to
user fstuyk!

Fixed bug that prevented overriding the FTP directory in section
[[FTP]] of the configuration file.

Day plots now show 24 hours instead of 27. If you want the old
behavior, then change option "time_length" to 97200.

Plots shorter than 24 hours are now possible. Thanks to user Andrew Tridgell.

If one of the sections SummaryByMonth, SummaryByYear, or ToDate is missing,
the report engine no longer crashes.

If you live at a high latitude and the sun never sets, the Almanac now
does the right thing.

Fixed bug that caused the first day in the stats database to be left out
of calculations of all-time stats.


2.3.1 04/15/13

Fixed bug that prevented Fine Offset stations from downloading archive
records if the archive database had no records in it.

rsync should now work with Python 2.5 and 2.6 (not just 2.7)


2.3.0 04/10/13

Davis Vantage stations can now produce station pressures (aka, "absolute
pressure"), altimeter pressures, as well as sea-level pressure. These will
be put in the archive database.

Along the same line, 'altimeter' pressure is now reported to CWOP, rather
than the 'barometer' pressure. If altimeter pressure is not available,
no pressure is reported.

Fixed bug in CWOP upload that put spaces in the upload string if the pressure
was under 1000 millibars.

A bad record archive type now causes a catch up to be abandoned, rather
than program termination.

Fixed bug in trends, when showing changes in temperature. NB: this fix will
not work with explicit unit conversion. I.e., $trend.outTemp.degree_C will
not work.

Modified wee_config_vantage and wee_config_fousb so that the configuration
file will be guessed if none is specified.

Fixed wxformulas.heatindexC to handle arguments of None type.

Fixed bug that causes Corrections to be applied twice to archive records if
software record generation is used.

rsync now allows a port to be specified.

Fixed day/night transition bug.

Added gradients to the day/night transitions.

Numerous fixes to the WMR200 driver. Now has a "watchdog" thread.

All of the device drivers have now been put in their own package
'weewx.drivers' to keep them together. Many have also had name changes
to make them more consistent:
	OLD                        NEW
	VantagePro.py (Vantage)    vantage.py (Vantage)
	WMR918.py     (WMR-918)    wmr9x8.py  (WMR9x8)
	wmrx.py       (WMR-USB)    wmr100.py  (WMR100)
	
	new (experimental) drivers:
	wmr200.py (WMR200)
	ws28xx.py (WS28xx)

The interface to the device driver "loader" function has changed slightly. It
now takes a second parameter, "engine". Details are in the Upgrading doc.

The FineOffsetUSB driver now supports hardware archive record generation.

When starting weewx, the FineOffsetUSB driver will now try to 'catch up' - it
will read the console memory for any records that are not yet in the database.

Added illuminance-to-radiation conversion in FineOffsetUSB driver.

Added pressure calibration option to wee_config_fousb and explicit support for
pressure calibration in FineOffsetUSB driver.

Fixed windchill calculation in FineOffsetUSB driver.

Fixed FineOffsetUSB driver to handle cases where the 'delay' is undefined,
resulting in a TypeError that caused weewx to stop.

The FineOffsetUSB driver now uses 'max_rain_rate' (measured in cm/hr) instead
of 'max_sane_rain' (measured in mm) to filter spurious rain sensor readings.
This is done in the driver instead of StdQC so that a single parameter can
apply to both LOOP and ARCHIVE records.

2.2.1 02/15/13

Added a function call to the Vantage driver that allows the lamp to be
turned on and off. Added a corresponding option to wee_config_vantage.

Fixed bug where an undefined wind direction caused an exception when using
ordinal wind directions.

2.2.0 02/14/13

Weewx can now be installed using Debian (DEB) or Redhat (RPM) packages, as well
as with the old 'setup.py' method. Because they install things in different
places, you should stick with one method or another. Don't mix and match.
Thanks to Matthew Wall for putting this together!

Added plot options line_gap_fraction and bar_gap_fraction, which control how
gaps in the data are handled by the plots. Also, added more flexible control of
plot colors, using a notation such as 0xBBGGRR, #RRGGBB, or the English name,
such as 'yellow'. Finally, added day/night bands to the plots. All contributed
by Matthew Wall. Thanks again, Matthew!

Ordinal wind directions can now be shown, just by adding the tag suffix
".ordinal_compass". For example, $current.windDir.ordinal_compass might show
'SSE' The abbreviations are set in the skin configuration file.

Fixed bug that caused rain totals to be misreported to Weather Underground when
using a metric database.

Generalized the weewx machinery so it can be used for applications other than
weather applications.

Got rid of option stats_types in weewx.conf and put it in
bin/user/schemas.py. See upgrading.html if you have a specialized stats
database.

The stats database now includes an internal table of participating observation
types. This allows it to be easily combined with the archive database, should
you choose to do so. The table is automatically created for older stats
databases.

Added rain rate calculation to FineOffsetUSB driver.  Added adaptive polling
option to FineOffsetUSB driver.  Fixed barometric pressure calculation for
FineOffsetUSB driver.

Changed the name of the utilities, so they will be easier to find in /usr/bin:
  weewxd.py          -> weewxd
  runreports.py      -> wee_reports
  config_database.py -> wee_config_database
  config_vp.py       -> wee_config_vantage
  config_fousb.py    -> wee_config_fousb

2.1.1 01/02/13

Fixed bug that shows itself when one of the variables is 'None' when
calculating a trend.

2.1.0 01/02/13

Now supports the Oregon Scientific WMR918/968 series, courtesy of user
William Page. Thanks, William!!

Now supports the Fine Offset series of weather stations, thanks to user
Matthew Wall. Thanks, Matthew!!

Now includes a Redhat init.d script, contributed by Mark Jenks. Thanks,
Mark!!

Added rsync report type as an alternative to the existing FTP report.
Another thanks to William Page!

Fill color for bar charts can now be specified separately from the outline
color, resulting in much more attractive charts. Another thanks to Matthew
Wall!!

Added a tag for trends. The barometer trend can now be returned as
$trend.barometer. Similar syntax for other observation types.

config_vp.py now returns the console version number if available (older
consoles do not offer this).

Hardware dewpoint calculations with the WMR100 seem to be unreliable below
about 20F, so these are now done in software. Thanks to user Mark Jenks for
sleuthing this.

2.0.2 11/23/12

Now allows both the archive and stats data to be held in the same database.

Improved chances of weewx.Archive being reused by allowing optional table
name to be specified.

2.0.1 11/05/12

Fixed problem with reconfiguring databases to a new unit system.

2.0.0 11/04/12

A big release with lots of changes. The two most important are the support
of additional weather hardware, and the support of the MySQL database.

All skin configurations are backwardly compatible, but the configuration
file, weewx.conf, is not. The install utility setup.py will install a fresh
version, which you will then have to edit by hand.

If you have written a custom service, see the upgrade guide on how to port
your service to the new architecture.

Added the ability to generate archive records in software, thus opening the
door for supporting weather stations that do not have a logger.

Support for the Oregon Scientific WMR100, the cheapest weather station I
could find, in order to demonstrate the above!

Added a software weather station simulator.

Introduced weedb, a database-independent Python wrapper around sqlite3 and
MySQLdb, which fixes some of their flaws.

Ported everything to use weedb, and thus MySQL (as well as sqlite)

Internally, the databases can now use either Metric units, or US Customary.
NB: you cannot switch systems in the middle of a database. You have to
stick to one or other other. However, the utility config_database.py does
have a reconfigure option that allows copying the data to a new database,
performing the conversion along the way. See the Customizing Guide.

You can now use "mmHg" as a unit of pressure.

Added new almanac information, such as first and last quarter moons, and
civil twilight.

Changed the engine architecture so it is more event driven. It now uses
callbacks, making it easier to add new event types.

Added utility config_vp.py, for configuring the VantagePro hardware.

Added utility config_database.py, for configuring the databases.

Made it easier to write custom RESTful protocols. Thanks to user Brad, for
the idea and the use case!

The stats type 'squarecount' now contains the number of valid wind
directions that went into calculating 'xsum' and 'ysum'. It used to be the
number of valid wind speeds. Wind direction is now calculated using
'squarecount' (instead of 'count').

Simplified and reduced the memory requirements of the CRC16 calculations.

Improved test suites.

Lots of little nips and tucks here and there, mostly to reduce the coupling
between different modules. In particular, now a service generally gets
configured only using its section of weewx.conf.

I also worked hard at making sure that cursors, connections, files, and
lots of other bits and pieces get properly closed instead of relying on
garbage collection. Hopefully, this will reduce the long-term growth of
memory usage.

1.14.1 07/06/12

Hardened retry strategy for the WeatherLink IP. If the port fails to open
at all, or a socket error occurs, it will thrown an exception (resulting in
a retry in 60 seconds). If a socket returns an incomplete result, it will
continue to retry until everything has been read.

Fixed minor bug that causes the reporting thread to prematurely terminate
if an exception is thrown while doing an FTP.

1.14.0 06/18/12

Added smartphone formatted mobile webpage, contributed by user Torbjörn
Einarsson. If you are doing a fresh install, then these pages will be
generated automatically. If you are doing an upgrade, then see the upgrade
guide on how to have these webpages generated. Thanks, Tobbe!

Three changes suggested by user Charlie Spirakis: o Changed umask in
daemon.py to 0022; o Allow location of process ID file to be specified on
the command line of weewx; o Start script allows daemon to be run as a
specific user. Thanks, Charlie!

Corrected bug in humidity reports to CWOP that shows itself when the
humidity is in the single digits.

Now includes software in CWOP APRS equipment field.

1.13.2 05/02/12

Now allows CWOP stations with prefix 'EW'.

Fixed bug that showed itself in the line color with plots with 3 or more
lines.

Changed debug message when reaching the end of memory in the VP2 to
something slightly less alarming.

1.13.1 03/25/12

Added finer control over the line plots. Can now add optional markers. The
marker_type can be 'none' (the default), 'cross', 'box', 'circle', or 'x'.
Also, line_type can now either be 'solid' (the default) or 'none' (for
scatter plots). Same day I'll add 'dashed', but not now. :-)

Conditionally imports sqlite3. If it does not support the "with" statement,
then imports pysqlite2 as sqlite3.

1.13.0 03/13/12

The binding to the SQL database to be used now happens much later when
running reports. This allows more than one database to be used when running
a report. Extra databases can be specified in the option list for a report.
I use this to display broadband bandwidth information, which was collected
by a separate program. Email me for details on how to do this. Introducing
this feature changed the signature of a few functions. See the upgrade
guide for details.

1.12.4 02/13/12

User Alf Høgemark found an error in the encoding of solar data for CWOP
and sent me a fix. Thanks, Alf!

Now always uses "import sqlite3", resulting in using the version of
pysqlite that comes with Python. This means the install instructions have
been simplified.

Now doesn't choke when using the (rare) Python version of NameMapper used
by Cheetah.

1.12.3 02/09/12

Added start script for FreeBSD, courtesy of user Fabian Abplanalp. Thanks,
Fabian!

Added the ability to respond to a "status" query to the Debian startup
script.

RESTful posts can now recover from more HTTP errors.

Station serial port can now recover from a SerialException error (usually
caused when there is a process competing for the serial port).

Continue to fiddle with the retry logic when reading LOOP data.

1.12.2 01/18/12

Added check for FTP error code '521' to the list of possibilities if a
directory already exists. Thanks to user Clyde!

More complete information when unable to load a module file. Thanks, Jason!

Added a few new unit types to the list of possible target units when using
explicit conversion. Thanks, Antonio!

Discovered and fixed problem caused by the Davis docs giving the wrong
"resend" code (should be decimal 21, not hex 21).

Improved robustness of VantagePro configuration utility.

Fixed problem where an exception gets thrown when changing VP archive
interval.

Simplified some of the logic in the VP2 driver.

1.12.1 11/03/11

Now corrects for rain bucket size if it is something other than the
standard 0.01 inch bucket.

1.12.0 10/29/11

Added the ability to change bucket type, rain year start, and barometer
calibration data in the console using the utility configure.py. Added
option "--info", which queries the console and returns information about
EEPROM settings. Changed configure.py so it can do hardware-specific
configurations, in anticipation of supporting hardware besides the Davis
series.

Reorganized the documentation.

1.11.0 10/06/11

Added support for the Davis WeatherLinkIP. Thanks, Peter Nock and Travis
Pickle!

Added support for older Rev A type archive records.

Added patch from user Dan Haller that sends UV and radiation data to the
WeatherUnderground if available. Thanks, Dan!

Added patch from user Marijn Vriens that allows fallback to the version of
pysqlite that comes with many versions of Python. Thanks, Marijn!

Now does garbage collection after an archive record is obtained and before
the main loop is restarted.

1.10.2 04/14/11

Added RA and declination for the Sun and Moon to the Daily Almanac. Equinox
and solstice are now displayed in chronological order. Same with new and
full moons.

Examples alarm.py and lowBattery.py now include more error checks, allow an
optional 'subject' line to the sent email, and allow a comma separated list
of recipients.

1.10.1 03/30/11

Substitutes US Units if a user does not specify anything (instead of
exception KeyError).

Almanac uses default temperature and pressure if they are 'None'.

Prettied up web page almanac data in the case where pyephem has not been
installed.

Fixed up malformed CSS script weewx.css.

1.10.0 03/29/11

Added extensive almanac information if the optional package 'pyephem' has
been installed

Added a weewx "favorite icon" favicon.ico that displays in your browser
toolbar.

Added a mobile formatted HTML page, courtesy of user Vince Skahan (thanks,
Vince!!).

Tags can now be ended with a unit type to convert to a new unit. For
example, say your pressure group ("group_pressure") has been set to show
inHg. The normal tag notation of "$day.barometer.avg" will show something
like "30.05 inHg". However, the tag "$day.barometer.avg.mbar" will show
"1017.5 mbar".

Added special tag "exists" to test whether an observation type exists.
Example "$year.foo.exists" will return False if there is no type "foo" in
the statistical database.

Added special tag "has_data" to test whether an observation type exists and
has a non-zero number of data points over the aggregation period. For
example, "$year.soilMoist1.has_data" will return "True" if soilMoist1 both
exists in the stats database and contains some data (meaning, you have the
hardware).

Y-axis plot labels (such as "°F") can now be overridden in the plot
configuration section of skin.conf by using option "y_label".

Added executable module "runreports.py" for running report generation only.

Added package "user", which can contain any user extensions. This package
will not get overridden in the upgrade process.

Added the ability to reconfigure the main database, i.e., add or drop data
types. Along the same line, statistical types can also be added or dropped.
Email me for details on how to do this.

Now makes all of the LOOP and archive data available to services. This
includes new keys:

 LOOP data: 'extraAlarm1' 'extraAlarm2' 'extraAlarm3' 'extraAlarm4'
'extraAlarm5' 'extraAlarm6' 'extraAlarm7' 'extraAlarm8' 'forecastIcon'
'forecastRule' 'insideAlarm' 'outsideAlarm1' 'outsideAlarm2' 'rainAlarm'
'soilLeafAlarm1' 'soilLeafAlarm2' 'soilLeafAlarm3' 'soilLeafAlarm4'
'sunrise' 'sunset'

 Archive data: 'forecastRule' 'highOutTemp' 'highRadiation' 'highUV'
'lowOutTemp'

Started a more formal test suite. There are now tests for the report
generators. These are not included in the normal distribution, but can be
retrieved from SourceForge via svn.

1.9.3 02/04/11

Now correctly decodes temperatures from LOOP packets as signed shorts
(rather than unsigned).

Now does a CRC check on LOOP data.

Changed VantagePro.accumulateLoop to make it slightly more robust.

1.9.2 11/20/10

Now catches exception of type OverflowError when calculating celsius
dewpoint. (Despite the documentation indicating otherwise, math.log() can
still throw an OverflowError)

Fixed bug that causes crash in VantagePro.accumulateLoop() during fall DST
transition in certain situations.

VP2 does not store records during the one hour fall DST transition.
Improved logic in dealing with this.

Changed install so that it backs up the ./bin subdirectory, then overwrites
the old one. Also, does not install the ./skins subdirectory at all if one
already exists (thus preserving any user customization).

1.9.1 09/09/10

Now catches exceptions of type httplib.BadStatusLine when doing RESTful
posts.

Added an extra decimal point of precision to dew point reports to the
Weather Underground and PWS.

1.9.0 07/04/10

Added a new service, StdQC, that offers a rudimentary data check.

Corrected error in rain year total if rain year does not start in January.

Moved option max_drift (the max amount of clock drift to tolerate) to
section [Station].

Added check for a bad storm start time.

Added checks for bad dateTime.

Simplified VantagePro module.

1.8.4 06/06/10

Fixed problem that shows itself if weewx starts up at precisely the
beginning of an archive interval. Symptom is max recursion depth exceeded.

Units for UV in LOOP records corrected. Also, introduced new group for UV,
group_uv_index. Thanks to user A. Burriel for this fix!

1.8.3 05/20/10

Problem with configuring archive interval found and fixed by user A.
Burriel (thanks, Antonio!)

1.8.2 05/09/10

Added check to skip calibration for a type that doesn't exist in LOOP or
archive records. This allows windSpeed and windGust to be calibrated
separately.

1.8.1 05/01/10

Ported to Cheetah V2.4.X

1.8.0 04/28/10

Added CWOP support.

Storage of LOOP and archive data into the SQL databases is now just another
service, StdArchive.

Added a calibration service, StdCalibrate, that can correct LOOP and
archive data.

Average console battery voltage is now calculated from LOOP data, and saved
to the archive as 'consBatteryVoltage'.

Transmitter battery status is now ORd together from LOOP data, and saved to
the archive as 'txBatteryStatus'.

Added stack tracebacks for unrecoverable exceptions.

Added a wrapper to the serial port in the VantagePro code. When used in a
Python "with" statement, it automatically releases the serial port if an
exception happens, allowing a more orderly shutdown.

Offered some hints in the documentation on how to automount your VP2 when
using a USB connection.

Corrected error in units. getTargetType() that showed itself with when the
console memory was freshly cleared, then tried to graph something
immediately.

1.7.0 04/15/10

Big update.

Reports now use skins for their "look or feel." Options specific to the
presentation layer have been moved out of the weewx configuration file
'weewx.conf' to a skin configuration file, 'skin.conf'. Other options have
remained behind.

Because the configuration file weewx.conf was split, the installation
script setup.py will NOT merge your old configuration file into the new
one. You will have to reedit weewx.conf to put in your customizations.

FTP is treated as just another report, albeit with an unusual generator.
You can have multiple FTP sessions, each to a different server, or
uploading to or from a different area.

Rewrote the FTP upload package so that it allows more than one FTP session
to be active in the same local directory. This version also does fewer hits
on the server, so it is significantly faster.

The configuration files weewx.conf and skin.conf now expect UTF-8
characters throughout.

The encoding for reports generated from templates can be chosen. By
default, the day, week, month, and year HTML files are encoded using HTML
entities; the NOAA reports encoded using 'strict ascii.' Optionally,
reports can be encoded using UTF-8.

Revamped the template formatting. No longer use class ModelView. Went to a
simpler system built around classes ValueHelper and UnitInfo.

Optional formatting was added to all tags in the templates. There are now
optional endings: 'string': Use specified string for None value.
'formatted': No label. 'format': Format using specified string format.
'nolabel': Format using specified string format; no label. 'raw': return
the underlying data with no string formatting or label.

For the index, week, month, and year template files, added conditional to
not include ISS extended types (UV, radiation, ET) unless they exist.

Added an RSS feed.

Added support for PWSweather.com

Both WeatherUnderground and PWSweather posts are now retried up to 3 times
before giving up.

Now offer a section 'Extras' in the skin configuration file for including
tags added by the user. As an example, the tag radar_url has been moved
into here.

Data files used in reports (such as weewx.css) are copied over to the HTML
directory on program startup.

Included an example of a low-battery alarm.

Rearranged distribution directory structure so that it matches the install
directory structure.

Moved base temperature for heating and cooling degree days into skin.conf.
They now also require a unit.

Now require unit to be specified for 'altitude'.

1.5.0 03/07/10

Added support for other units besides the U.S. Customary. Plots and HTML
reports can be prepared using any arbitrary combination of units. For
example, pressure could be in millibars, while everything else is in U.S.
Customary.

Because the configuration file weewx.conf changed significantly, the
installation script setup.py will NOT merge your old configuration file
into the new one. You will have to reedit weewx.conf to put in your
customizations.

Added an exception handler for exception OSError, which is typically thrown
when another piece of software attempts to access the same device port.
Weewx catches the exception, waits 10 seconds, then starts again from the
top.

1.4.0 02/22/10

Changed the architecture of stats.py to one that uses very late binding.
The SQL statements are not run until template evaluation. This reduces the
amount of memory required (by about 1/2), reduces memory fragmentation, as
well as greatly simplifying the code (file stats.py shed over 150 lines of
non-test code). Execution time is slightly slower for NOAA file generation,
slightly faster for HTML file generation, the same for image generation,
although your actual results will depend on your disk speed.

Now possible to tell weewx to reread the configuration file without
stopping it. Send signal HUP to the process.

Added option week_start, for specifying which day a calendar week starts
on. Default is 6 (Sunday).

Fixed reporting bug when the reporting time falls on a calendar month or
year boundary.

1.3.4 02/08/10

Fixed problem when plotting data where all data points are bad (None).

1.3.3 01/10/10

Fixed reporting bug that shows itself if rain year does not start in
January.

1.3.2 12/26/09

LOOP data added to stats database.

1.3.1 12/22/09

Added a call to syslog.openlog() that inadvertently got left out when
switching to the engine driven architecture.

1.3.0 12/21/09

Moved to a very different architecture to drive weewx. Consists of an
engine, that manages a list of 'services.' At key events, each service is
given a chance to participate. Services are easy to add, to allow easy
customization. An example is offered of an 'alarm' service.

Checking the clock of the weather station for drift is now a service, so
the option clock_check was moved from the station specific [VantagePro]
section to the more general [Station] section.

Added an example service 'MyAlarm', which sends out an email should the
outside temperature drop below 40 degrees.

In a similar manner, all generated files, images, and reports are the
product of a report engine, which can run any number of reports. New
reports are easily added.

Moved the compass rose used in progressive vector plots into the interior
of the plot.

Install now deletes public_html/#upstream.last, thus forcing all files to
be uploaded to the web server at the next opportunity.

1.2.0 11/22/09

Added progressive vector plots for wind data.

Improved axis scaling. The automatic axis scaling routine now does a better
job for ranges less than 1.0. The user can also hardwire in min and max
values, as well as specify a minimum increment, through parameter 'yscale'
in section [Images] in the configuration file.

Now allows the same SQL type to be used more than once in a plot. This
allows, say, instantaneous and average wind speed to be shown in the same
plot.

Rain year is now parameterized in file templates/year.tmpl (instead of
being hardwired in).

Now does LOOP caching by default.

When doing backfilling to the stats database, configure now creates the
stats database if it doesn't already exist.

setup.py now more robust to upgrading the FTP and Wunderground sections

1.1.0 11/14/09

Added the ability to cache LOOP data. This can dramatically reduce the
number of writes to the stats database, reducing wear on solid-state disk
stores.

Introduced module weewx.mainloop. Introduced class weewx.mainloop.MainLoop
This class offers many opportunities to customize weewx through
subclassing, then overriding an appropriate member function.

Refactored module weewx.wunderground so it more closely resembles the
(better) logic in wunderfixer.

setup.py no longer installs a daemon startup script to /etc/init.d. It must
now be done by hand.

setup.py now uses the 'home' value in setup.cfg to set WEEWX_ROOT in
weewx.conf and in the daemon start up scripts

Now uses FTP passive mode by default.

1.0.1 11/09/09

Fixed bug that prevented backfilling the stats database after modifying the
main archive.

1.0.0 10/26/09

Took the module weewx.factory back out, as it was too complicated and hard
to understand.

Added support for generating NOAA monthly and yearly reports. Completely
rewrote the filegenerator.py module, to allow easy subclassing and
specialization.

Completely rewrote the stats.py module. All aggregate quantities are now
calculated dynamically.

Labels for HTML generation are now held separately from labels used for
image generation. This allows entities such as '&deg;' to be used for the
former.

LOOP mode now requests only 200 LOOP records (instead of the old 2000). It
then renews the request should it run out. This was to get around an
(undocumented) limitation in the VP2 that limits the number of LOOP records
that can be requested to something like 220. This was a problem when
supporting VP2s that use long archive intervals.

Cut down the amount of computing that went on before the processing thread
was spawned, thus allowing the main thread to get back into LOOP mode more
quickly.

Added type 'rainRate' to the types decoded from a Davis archive record. For
some reason it was left out.

Added retries when doing FTP uploads. It will now attempt the upload
several times before giving up.

Much more extensive DEBUG analysis.

Nipped and tucked here and there, trying to simplify.

0.6.5 10/11/09

Ported to Cheetah V2.2.X. Mostly, this is making sure that all strings that
cannot be converted with the 'ascii' codec are converted to Unicode first
before feeding to Cheetah.

0.6.4 09/22/09

Fixed an error in the calculation of heat index.

0.6.3 08/25/09

FTP transfers now default to ACTIVE mode, but a configuration file option
allows PASSIVE mode. This was necessary to support Microsoft FTP servers.

0.6.2 08/01/09

Exception handling in weewx/ftpdata.py used socket.error but failed to
declare it. Added 'import socket' to fix.

Added more complete check for unused pages in weewx/VantagePro.py. Now the
entire record must be filled with 0xff, not just the time field. This fixes
a bug where certain time stamps could look like unused records.

0.6.1 06/22/09

Fixed minor ftp bug.

0.6.0 05/20/09

Changed the file, imaging, ftping functions into objects, so they can be
more easily specialized by the user.

Introduced a StationData object.

Introduced module weewx.factory that produces these things, so the user has
a place to inject his/her new types.

0.5.1 05/13/09

1. Weather Underground thread now run as daemon thread, allowing the
program to exit even if it is running.

2. WU queue now hold an instance of archive and the time to be published,
rather than a record. This allows dailyrain to be published as well.

3. WU date is now given in the format "2009-05-13+12%3A35%3A00" rather than
"2009-05-13 12:35:00". Seems to be more reliable. But, maybe I'm imagining
things...
<|MERGE_RESOLUTION|>--- conflicted
+++ resolved
@@ -1,7 +1,6 @@
 weewx change history
 --------------------
 
-<<<<<<< HEAD
 4.0.0 MM/DD/YYYY
 
 Ported to Python 3. WeeWX should now run under Python 2.7 and 3.3 and
@@ -15,14 +14,11 @@
 
 
 3.10.0 MM/DD/YYYY
-=======
-3.10.0 MM/DD/YYYY
 
 Added new aggregate types minsum, minsumtime, sum_le. PR #382.
 
 
 3.9.2 MM/DD/YYYY
->>>>>>> 95ea4bb2
 
 Wunderfixer now keeps going if a post does not satisfy [[Essentials]].
 Fixes issue #329 (again).
