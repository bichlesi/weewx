weewx change history
--------------------

<<<<<<< HEAD
3.8.0 MM/dd/YYYY

New standard skin.

Added 'default_options' section to StdReport.  Any stanzas defined in the
default_options will be applied to every report.  This simplifies the
customization of units, localization, and internationalization.

The skin.conf is optional.  It is possible to specify the entire skin
configuration in the weewx configuration, in which case the skin configuration
is not necessary.

3.7.0 MM/dd/YYYY
=======
3.7.1 03/22/2017

Fixed log syntax in wmr100 and wmr9x8 drivers.

Emit Rapidfire cache info only when debug is level 3 or higher.  Thanks to
user Darryn Capes-Davis.

Fixed problem that prevented Rapidfire from being used with databases in
metric units. Fixes issue #230.

Set WOW `post_interval` in config dict instead of thread arguments so that
overrides are possible.  Thanks to user Kenneth Baker.

Distribute example code and example extensions in a single examples directory.
Ensure that the examples directory is included in the rpm and deb packages.

Fixed issue that prevented a port from being specified for MySQL installations.

MySQL error 2003 ("Can't connect to MySQL server...") now gets mapped to
`weedb.CannotConnectError`. PR #234.

By default, autocommit is now enabled for the MySQL driver. Fixes issue #237.

Highs and lows from LOOP packets were not being used in preference to archive
records in daily summaries. Fixed issue #239.


3.7.0 03/11/2017
>>>>>>> d3378d29

The tag $current now uses the record included in the event NEW_ARCHIVE_RECORD,
rather than retrieve the last record from the database. This means you can
use the tag $current for observation types that are in the record, but not
necessarily in the database. Fixes issue #13.

Most aggregation periods now allow you to go farther in the past. For
example, the tag $week($weeks_ago=1) would give you last week. You
can also now specify the start and end of an aggregation period, such
as $week.start and $week.end.

Can now do SummaryByDay (as well as SummaryByMonth and SummaryByYear).
NB: This can generate *lots* of files --- one for every day in your database!
Leaving this undocumented for now. Fixes issue #185.

When doing hardware record generation, the engine now augments the record with
any additional observation types it can extract out of the accumulators.
Fixes issue #15.

It's now possible to iterate over every record within a timespan.
Fixes issue #182.

Use schema_name = hardware_name pattern in sensor map for drivers that support
extensible sensor suites, including the drivers for cc3000, te923, wmr300,
wmr100, wmr200, wmr9x8

Simplified sensor mapping implementation for wmr100 and wmr200 drivers.  For
recent weewx releases, these are the default mappings for wmr200:
  3.6.0: in:0, out:1, e2:2, e3:3, ..., e8:8   hard-coded
  3.6.1: in:0, out:1, e1:2, e2:3, ..., e7:8   hard-coded
  3.7.0: in:0, out:1, e1:2, e2:3, ..., e7:8   sensor_map
and these are default mappings for wmr100:
  3.6.2: in:0, out:1, e1:2, e2:3, ..., e7:8   hard-coded
  3.7.0: in:0, out:1, e1:2, e2:3, ..., e7:8   sensor_map

Enabled battery status for every remote T/H and T sensor in wmr100 driver.

Enabled heatindex for each remote T/H sensor in wmr200 driver.

Fixed inverted battery status indicator in wmr200 driver.

Fixed 'Calculatios' typo in wmr100, wmr200, wmr9x8, and wmr300 drivers.

Fixed usb initialization issues in the wmr300 driver.

Added warning in wmr300 driver when rain counter reaches maximum value.

Decode heatindex and windchill from wmr300 sensor outputs.

Report the firmware version when initializing the cc3000 driver.

Fixed bug in vantage driver that would prevent console wake up during
retries when fetching EEPROM vales. Thanks to user Dan Begallie!

The vantage driver no longer emits values for non-existent sensors. 
As a result, LOOP and archive packets are now much smaller. If this works
out, other drivers will follow suit. Partial fix of issue #175.

The vantage driver now emits the barometer trend in LOOP packets as 
field 'trendIcon'.

The engine now logs locale. Additional information if a TERM signal is 
received.

Removed the site-specific "Pond" extensions from the Standard skin.

The Standard skin now includes plots of outside humidity. Fixes 
issue #181.

Fixed reference to index.html.tmpl in the xstats example.

Changed algorithm for calculating ET to something more appropriate for
hourly values (former algorithm assumed daily values). Fixes issue #160.

Fixed bug in Celsius to Fahrenheit conversion that affected pressure
conversions in uwxutils.py, none of which were actually used.

Fixed bug that was introduced in v3.6.0, which prevented wee_reports from
working for anything other than the current time.

Documented the experimental anti-alias feature, which has been in weewx
since v3.1.0. Fixes issue #6.

Fixed problem where multiple subsections under [SummaryBy...] stanzas could
cause multiple copies of their target date to be included in the Cheetah
variable $SummaryByYear and $SummaryByMonth. Fixes issue #187.

Moved examples out of bin directory.  Eliminated experimental directory.
Reinforce the use of user directory, eliminate use of examples directory.
Renamed xsearch.py to stats.py.

OS uptime now works for freeBSD. Thanks to user Bill Richter!
PR #188.

Broke out developer's notes into a separate document.

Added @media CSS for docs to improve printed/PDF formatting.  Thanks to user
Tiouck!

Added a 0.01 second delay after each read_byte in ws23xx driver to reduce
chance of data spikes caused by RS232 line contention.  Thanks lionel.sylvie!

The observation windGustDir has been removed from wmr100, wmr200, te923, and
fousb drivers.  These drivers were simply assigning windGustDir to windDir,
since none of the hardware reports an actual windGustDir.

Calculation of aggregates over a period of one day or longer can now
respect any change in archive interval. To take advantage of this
feature, you will have to apply an update to your daily
summaries. This can be done using the tool wee_database, option
--update. Refer to the ‘Changes to daily summaries’ section in the
Upgrade Guide to determine whether you should update or not. Fixes issue #61.

Max value of windSpeed for the day is now the max archive value of windSpeed.
Formerly, it was the max LOOP value. If you wish to patch your older
daily summaries to interpret max windSpeed this way, use the tool wee_database
with option --update. Fixes issue #195.

The types of accumulators, and the strategies to put and extract records 
out of them, can now be specified by config stanzas. This will be of
interest to extension writers. See issue #115.

Fixed battery status label in acurite driver: changed from txTempBatteryStatus
to outTempBatteryStatus.  Thanks to user manos!

Made the lowBattery example more robust - it now checks for any known low
battery status, not just txBatteryStatus.  Thanks to user manos!

Added info-level log message to calculate_rain so that any rain counter reset
will be logged.

Added better logging for cc3000 when the cc3000 loses contact with sensors
for extended periods of time.

How long to wait before retrying after a bad uploader login is now settable
with option retry_login. Fixes issue #212. 

The test suites now use dedicated users 'weewx1' and 'weewx2'. A shell script
has been included to setup these users.

A more formal exception hierarchy has been adopted for the internal
database library weedb. See weedb/NOTES.md.

The weedb Connection and Cursor objects can now be used in a "with" clause.

Slightly more robust mechanism for decoding last time a file was FTP'd.


3.6.2 11/08/2016

Fixed incorrect WU daily rain field name

Fixed bug that crashed Cheetah if the weewx.conf configuration file included
a BOM. Fixes issue #172.


3.6.1 10/13/2016

Fixed bug in wunderfixer.

Fixed handling of StdWXCalculate.Calculations in modify_config in the wmr100,
wmr200, wmr300, and wmr9x8 drivers.

Eliminate the apache2, ftp, and rsync suggested dependencies from the deb
package.  This keeps the weewx dependencies to a bare minimum.

Added retries to usb read in wmr300 driver.

Remapped sensor identifiers in wmr200 driver so that extraTemp1 and
extraHumid1 are usable.

Standardized format to be used for times to YYYY-mm-ddTHH:MM.


3.6.0 10/07/2016

Added the ability to run reports using a cron-like notation, instead of with
every report cycle. See User's Guide for details. Thanks to user Gary Roderick.
PR #122. Fixes issue #17.

Added the ability to easily import CSV, Weather Underground, and Cumulus
data using a new utility, wee_import. Thanks again to über-user Gary Roderick.
PR #148. Fixes issue #97.

Refactored documentation so that executable utilities are now in their own
document, utilities.htm.

Fixed rpm package so that it will retain any changes to the user directory.
Thanks to user Pat OBrien.

No ET when beyond the reach of the sun.

Software calculated ET now returns the amount of evapotranspiration that
occurred during the archive interval. Fixes issue #160

Fixed wee_config to handle config files that have no FTP or RSYNC.

Fixed bug in StdWXCalculate that ignored setting of 'None' (#110).

Which derived variables are to be calculated are now in a separate 
subsection of [StdWXCalculate] called [[Calculations]]. 
Upgrade process takes care of upgrading your config file.

Reset weewx launchtime when waiting for sane system clock (thanks to user
James Taylor).

Fixed anti-alias bug in genplot.  Issue #111.

Corrected the conversion factor between inHg and mbar. Thanks to user Olivier.

Consolidated unit conversions into module weewx.units.

Plots longer than two years now use an x-axis increment of one year. Thanks to
user Olivier!

The WS1 driver now retries connection if it fails. Thanks to user 
Kevin Caccamo! PR #112.

Major update to the CC3000 driver:
 - reading historical records is more robust
 - added better error handling and reporting
 - fixed to handle random NULL characters in historical records
 - fixed rain units
 - added ability to get data from logger as fast as it will send it
 - added support for additional temperature sensors T1 and T2
 - added transmitter channel in station diagnostics
 - added option to set/get channel, baro offset
 - added option to reset rain counter

Fixed brittle reference to USBError.args[0] in wmr200, wmr300, and te923
drivers.

Fixed typo in default te923 sensor mapping for h_3.  Thanks to user ngulden.

Added flag for reports so that reports can be disabled by setting enable=False
instead of deleting or commenting entire report sections in weewx.conf.

The vantage and ws23xx drivers now include the fix for the policy of
"wind direction is undefined when no wind speed".  This was applied to other
drivers in weewx 3.3.0.

Fixed te923 driver behavior when reading from logger, especially on stations
with large memory configuration.  Thanks to users Joep and Nico.

Fixed rain counter problems in wmr300 driver.  The driver no longer attempts
to cache partial packets.  Do no process packets with non-loop data when
reading loop data.  Thanks to user EricG.

Made wmr300 driver more robust against empty usb data buffers.

Fixed pressure/barometer in wmr300 driver when reading historical records.

Fixed problem with the Vantage driver where program could crash if a
serial I/O error happens during write. Fixes issue #134.

Changed name of command to clear the Vantage memory from --clear to
--clear-memory to make it more consistent with other devices.

Fixed problem that prevented channel 8 from being set by the Vantage driver.

Added solaris .smf configuration.  Thanks to user whorfin.

Added option post_indoor_observations for weather underground.

Added maximum value to radiation and UV plots.

In the .deb package, put weewx reports in /var/www/html/weewx instead of
/var/www/weewx to match the change of DocumentRoot in debian 8 and later.


3.5.0 03/13/2016

Fixed bug that prevented rsync uploader from working.

Fixed bug in wmr300 driver when receiving empty buffers from the station.

The type of MySQL database engine can now be specified. Default is 'INNODB'.

Updated userguide with capabilities of the TE923 driver added in 3.4.0.

Added aggregation type min_ge(val).

Provide better feedback when a driver does not implement a configurator.

Added humidex and appTemp to group_temperature. Fixed issue #96.

Backfill of the daily summary is now done in "tranches," reducing the memory
requirements of MySQL. Thanks to über-user Gary Roderick! Fixes issue #83.

Made some changes in the Vantage driver to improve performance, particularly
with the IP version of the logger. Thanks to user Luc Heijst for nagging
me that the driver could be improved, and for figuring out how.

Plotting routines now use Unicode internally, but convert to UTF-8 if a font
does not support it. Fixes issue #101.

Improved readability of documents on mobile devices. Thank you Chris
Davies-Barnard!

The loop_on_init option can now be specified in weewx.conf

When uploading data to CWOP, skip records older than 60 seconds.  Fixes
issue #106.

Added modify_config method to the driver's configuration editor so that drivers
can modify the configuration during installation, if necessary.

The fousb and ws23xx drivers use modify_config to set record_generation to
software.  This addresses issue #84.

The wmr100, wmr200, wmr9x8, and wmr300 drivers use modify_config to set
rainRate, heatindex, windchill, and dewpoint calculations to hardware instead
of prefer_hardware since each of these stations has partial packets.  This
addresses issue #7 (SF #46).


3.4.0 01/16/2016

The tag $hour has now been added. It's now possible to iterate over hours.
Thanks to user Julen!

Complete overhaul of the te923 driver.  Thanks to user Andrew Miles.  The
driver now supports the data logger and automatically detects small or large
memory models.  Added ability to set/get the altitude, lat/lon, and other
station parameters.  Significant speedup to reading station memory, from 531s
to 91s, which is much closer to the 53s for the te923tool written in C (all for
a station with the small memory model).

The wee_debug utility is now properly installed, not just distributed.

Fixed bug in almanac code that caused an incorrect sunrise or sunset to be
calculated if it followed a calculation with an explicit horizon value.

Localization of tags is now optional. Use function toString() with
argument localize set to False. Example: 
$current.outTemp.toString($localize=False)
Fixes issue #88.

In the acurite driver, default to use_constants=True.

Fixed bug in the rhel and suse rpm packaging that resulted in a configuration
file with html, database, and web pages in the setup.py locations instead of
the rpm locations.

The extension utility wee_extension now recognizes zip archives as well as
tar and compressed tar archives.

Check for a sane system time when starting up.  If time is not reasonable,
wait for it.  Log the time status while waiting.

Added log_success option to cheetah, copy, image, rsync, and ftp generators.

Older versions of MySQL (v5.0 and later) are now supported.


3.3.1 12/06/2015

Fixed bug when posting to WOW.

Fixed bug where the subsection for a custom report gets moved to the very
end of the [StdReport] section of a configuration file on upgrade. 
Fixes issue #81.


3.3.0 12/05/2015

Now really includes wunderfixer. It was inadvertently left out of the install
script.

Rewrote the almanac so it now supports star ephemeris. For example,
$almanac.rigel.next_rising. Fixes issue #79.

Uninstalling an extension with a skin now deletes all empty directories. This
fixes issue #43.

Fixed bug in WMR200 driver that caused it to emit dayRain, when what it was
really emitting was the "rain in the last 24h, excluding current hour."
Fixes issue #62.

Fixed bug in WMR200 driver that caused it to emit gauge pressure for altimeter
pressure. Thanks to user Mark Jenks for nagging me that something was wrong.

Fixed bug that caused wind direction to be calculated incorrectly, depending
on the ordering of a dictionary. Thanks to user Chris Matteri for not only
spotting this subtle bug, but offering a solution. 

StdPrint now prints packets and records in (case-insensitive) alphabetical
order.

Fixed wind speed decoding in the acurite driver.  Thanks to aweatherguy.

The StdRESTful service now supports POSTs, as well as GETs.

The FTP utility now catches PickleError exceptions, then does a retry.

Added unit 'minute' to the conversion dictionary.

The vertical position of the bottom label in the plots can now be
set in skin.conf with option bottom_label_offset.

An optional port number can now be specified with the MySQL database.

Added option use_constants in the Acurite driver.  Default is false; the
calibration constants are ignored, and a linear approximation is used for
all types of consoles.  Specify use_constants for 01035/01036 consoles to
calculate using the constants.  The 02032/02064 consoles always use the
linear approximation.

Fixed test for basic sensor connectivity in the Acurite driver.

The policy of "wind direction is undefined when no wind speed" is enforced
by the StdWXCalculate service.  There were a few drivers that were still
applying the policy: acurite, cc3000, fousb, ws1, wmr100, wmr200, ultimeter.
These have been fixed.

Changed logic that decides whether the configuration file includes a custom
schema, or the name of an existing schema.

Added new command-line utility wee_debug, for generating a troubleshooting 
information report.

Added option --log-label to specify the label that appears in syslog entries.
This makes it possible to organize output from multiple weewx instances
running on a single system.

Fixed problem with the Vantage driver that caused it to decode the console
display units incorrectly. Thanks to Luc Heijst!

The WMR300 driver is now part of the weewx distribution.


3.2.1 07/18/15

Fixed problem when using setup.py to install into a non-standard location.
Weewx would start a new database in the "standard" location, ignoring the
old one in the non-standard location.


3.2.0 07/15/15

There are now five command-line utilities, some new, some old
 - wee_config:    (New) For configuring weewx.conf, in particular, 
                  selecting a new device driver.
 - wee_extension: (New) For adding and removing extensions.
 - wee_database:  (Formerly called wee_config_database)
 - wee_device:    (Formerly called wee_config_device)
 - wee_reports:   No changes.
 
The script setup.py is no longer used to install or uninstall extensions.
Instead, use the new utility wee_extension.

Wunderfixer is now included with weewx --- no need to download it separately. 
It now works with MySQL, as well as sqlite, databases. It also supports
metric databases. Thanks to user Gary Roderick!

Fixed bug in 12-hour temperature lookup for calculating station pressure from
sea level pressure when database units are other than US unit system.

Added guards for bogus values in various wxformula functions.

Added windrun, evapotranspiration, humidex, apparent temperature, maximum
theoretical solar radiation, beaufort, and cloudbase to StdWXCalculate.

If StdWXCalculate cannot calculate a derived variable when asked to, it now
sets the value to null. Fixes issue #10.

Added option to specify algorithm in StdWXCalculate.  So far this applies
only to the altimeter calculation.

Added option max_delta_12h in StdWXCalculate, a window in which a record will 
be accepted as being "12 hours ago." Default is 1800 seconds.

Fixed bug in debian install script - 'Acurite' was not in the list of stations.

$almanac.sunrise and $almanac.sunset now return ValueHelpers. Fixes issue #26.

Added group_distance with units mile and km.

Added group_length with units inch and cm.

Failure to launch a report thread no longer crashes program.

The WU uploader now publishes soil temperature and moisture, as well as
leaf wetness.

Increased precision of wind and wind gust posts to WU from 0 to 1 
decimal point.

Increased precision of barometer posts to WOW from 1 to 3 decimal points.

A bad CWOP server address no longer crashes the CWOP thread.

The "alarm" example now includes a try block to catch a NameError exception
should the alarm expression include a variable not in the archive record.

Fixed bug that shows itself if marker_size is not specified in skin.conf

Show URLs in the log for restful uploaders when debug=2 or greater.

Fixed problem that could cause an exception in the WMR200 driver when
formatting an error string.

Added better recovery from USB failures in the ws28xx driver.

Added data_format option to FineOffset driver.  Thanks to Darryl Dixon.

Decoding of data is now more robust in the WS1 driver.  Get data from the
station as fast as the station can spit it out.  Thanks to Michael Walker.

Changes to the WS23xx driver include:
  - Fixed wind speed values when reading from logger.  Values were too
    high by a factor of 10.
  - wrapped non-fatal errors in WeeWXIO exceptions to improve error
    handling and failure recovery

Changes to the AcuRite driver include:
 - The AcuRite driver now reports partial packets as soon as it gets them
     instead of retaining data until it can report a complete packet
 - Improved timing algorithm for AcuRite data.  Thanks to Brett Warden.
 - Added acurite log entries to logwatch script.  Thanks to Andy.
 - Prevent negative rainfall amounts in acurite driver by detecting
     counter wraparound
 - Use 13 bits for rain counter instead of 12 bits
 - Use only 12 bits for inside temperature in acurite driver when decoding
     for 02032 stations

Changes to the TE923 driver include:
 - consolidated retries
 - improved error handling and reporting

Changes to the WMR9x8 driver include:
 - Correct bug that caused yesterday's rain to be decoded as dayRain
 - LOOP packet type 'battery' is now an int, instead of a bool
 - The driver can now be run standalone for debugging purposes.
 
The Vantage driver now catches undocumented termios exceptions and converts
them to weewx exceptions. This allows retries if flushing input or output
buffers fail. Fixes issue #34.

Default values for databases are now defined in a new section [DatabaseTypes]. 
New option "database_type" links databases to database type. Installer will
automatically update old weewx.conf files.

The RESTful services that come with weewx are now turned on and off by
option "enable". Installer will automatically update old weewx.conf files. 
Other RESTful services that don't use this method will continue to work.

Option bar_gap_fraction is now ignored. Bar plot widths are rendered explicitly
since V3.0, making the option unnecessary. Fixes issue #25.

Added additional debug logging to main engine loop.

FTP uploader now retries several times to connect to a server, instead of 
giving up after one try. Thanks to user Craig Hunter!


3.1.0 02/05/15

Fixed setup.py bug that caused list-drivers to fail on deb and rpm installs.

Added a wait-and-check to the stop option in the weewx.debian rc script.

Fixed bug in the Vantage driver that causes below sea-level altitudes 
to be read as a large positive number. Also, fixed problem with altitude
units when doing --info (ticket #42).

Fixed bug in wmr100 driver that causes gust wind direction to be null.

Fixed bug in wmr200 driver that causes gust wind direction to be null.

Fixed ultimeter driver to ensure wind direction is None when no wind speed
Thanks to user Steve Sykes.

Fixed bug in calculation of inDewpoint.  Thanks to user Howard Walter.

Assign default units for extraHumid3,4,5,6,7, extraTemp4,5,6,7, leafTemp3,4,
and leafWet1,2.

Use StdWXCalculate to ensure that wind direction is None if no wind speed.

Fixed sign bug in ultimeter driver.  Thanks to user Garrett Power.

Use a sliding window with default period of 15 minutes to calculate the
rainRate for stations that do not provide it.

Added support for AcuRite weather stations.  Thanks to users Rich of Modern
Toil, George Nincehelser, Brett Warden, Preston Moulton, and Andy.

The ultimeter driver now reads data as fast as the station can produce it.
Typically this results in LOOP data 2 or 3 times per second, instead of
once per second.  Thanks to user Chris Thompstone.

The daily summary for wind now uses type INTEGER for column sumtime,
like the other observation types.

Utility wee_reports no longer chokes if the optionally-specified timestamp
is not in the database. Can also use "nearest time" if option 'max_delta'
is specified in [CheetahGenerator].

Utility wee_config_device can now dump Vantage loggers to metric databases.
Fixes ticket #40.

Fixed problem where dumping to database could cause stats to get added to
the daily summaries twice.

FTP over TLS (FTPS) sessions are now possible, but don't work very well with
Microsoft FTP servers. Requires Python v2.7. Will not work with older
versions of Python. Fixes ticket #37.

WeatherUnderground passwords are now quoted, allowing special characters
to be used. Fixes ticket #35.

New tag $obs, allowing access to the contents of the skin configuration
section [Labels][[Generic]]. Fixes ticket #33.

Better error message if there's a parse error in the configuration file.

Added wxformulas for evapotranspiration, humidex, apparent temperature, and
other calculations.

Added --loop-on-init option for weewxd. If set, the engine will keep retrying
if the device cannot be loaded. Otherwise, it will exit.

Changed the weedb exception model to bring it closer to the MySQL exception
model. This will only affect those programming directly to the weedb API.


3.0.1 12/07/14

Fixed bug in setup.py that would forget to insert device-specific options
in weewx.conf during new installations.


3.0.0 12/04/14

Big update with lots of changes and lots of new features. The overall
goal was to make it easier to write and install extensions. Adding
custom databases, units, accumulators and many other little things
have been made easier.

Skins and skin.conf continue to be 100% backwards compatible (since
V1.5!).  However, search-list extensions will have to be rewritten.
Details in the Upgrading Guide.

Previously, configuration options for all possible devices were
included in the configuration file, weewx.conf. Now, for new installs,
it has been slimmed down to the minimum and, instead, configuration
options are added on an "as needed" basis, using a new setup.py option
"configure".

Your configuration file, weewx.conf should be automatically updated to
V3 by the upgrade process, using your previously chosen hardware. But,
check it over. Not sure we got everything correct. See the Upgrading
Guide.

Specific changes follow.

Total rewrite of how data gets bound to a database. You now specify a
"data binding" to indicate where data should be going, and where it is
coming from. The default binding is "wx_binding," the weather binding,
so most users will not have to change a thing.
 
Other database bindings can be used in tags. Example:
  $current($data_binding=$alt_binding).outTemp
Alternate times can also be specified:
  $current($timestamp=$othertime).outTemp

Explicit time differences for trends can now be specified:
  $trend($time_delta=3600).barometer

Introduced a new tag $latest, which uses the last available timestamp
in a data binding (which may or may not be the same as the "current"
timestamp).

Introduced a new tag $hours_ago, which returns the stats for X hours
ago.  So, the max temperature last hour would be
$hours_ago($hours_ago=1).outTemp.max.

Introduced a shortcut $hour, which returns the stats for this hour.
So, the high temperature for this hour would be $hour.outTemp.max

Introduced a new tag $days_ago, which returns the stats for X days
ago.  So, the max temperature the day before yesterday would be
$days_ago($days_ago=2).outTemp.max.

Included a shortcut $yesterday: The tag $yesterday.outTemp.max would
be yesterday's max temperature.

Introduced a new aggregation type ".last", which returns the last
value in an aggregation interval. E.g., $week.outTemp.last would
return the last temperature seen in the week.

Introduced a new aggregation type ".lasttime" which returns the time
of the above.

Can now differentiate between the max speed seen in the archive
records (e.g., $day.windSpeed.max) and the max gust seen
($day.wind.max or $day.windGust.max).

Allow other data bindings to be used in images.

Made it easier to add new unit types and unit groups.

The archive interval can now change within a database without
consequences.

Total rewrite of how devices are configured. A single utility
wee_config_device replaces each of the device-specific configuration
utilities.

The Customizing Guide was extended with additional examples and option
documentation.

Removed the no longer needed serviced StdRESTful, obsolete since V2.6

Fixed bug in querying for schemas that prevented older versions of
MySQL (V4.X) from working.

Improved error handling and retries for ws1, ultimeter, and cc3000
drivers.

Fixed missing dew initializations in wmr9x8 driver.  Fixed
model/_model initialization in wmr9x8 driver.

Fixed uninitialized usb interface in wmr200 driver.

Fixed wakup/wakeup typo in _getEEPROM_value in vantage driver.

Made the ftpupload algorithm a little more robust to corruption of the
file that records the last upload time.

Added observation type 'snow'. It generally follows the semantics of
'rain'.

Fixed possible fatal exception in WS23xx driver.  Fixed use of str as
variable name in WS23xx driver.

Now catches database exceptions raised during commits, converting them
to weedb exceptions. Weewx catches these, allowing the program to keep
going, even in the face of most database errors.

For the fine offset stations, record connection status as rxCheckPercent
(either 0 or 100%) and sensor battery status as outTempBatteryStatus (0
indicates ok, 1 indicates low battery).

For WS23xx stations, hardware record generation is now enabled and is the
default (previously, software record generation was the default).

Fixed bug in WS28xx driver the prevented reading of historical records
when starting with an empty database.


2.7.0 10/11/14

Added the ability to configure new Vantage sensor types without using
the console. This will be useful to Envoy users.  Thanks to user Deborah 
Pickett for this contribution! 

Allow calibration constants to be set in the Vantage EEPROM. This will
particularly be useful to southern hemisphere users who may want to
align their ISS to true north (instead of south), then apply a 180
correction. Thanks again to Deborah Pickett!
 
Enabled multiple rsync instances for a single weewx instance.
 
More extensive debug information for rscync users.

Added the ability to localize the weewx and server uptime. See the
Customizing Guide for details. This will also cause a minor backwards 
incompatibility. See the Upgrading Guide for details.

Added catchup to the WS28xx driver, but still no hardware record generation.

Changed lux-to-W/m^2 conversion factor in the fine offset driver.

Added rain rate calculation to Ultimeter driver.

Changed setTime to retrieve system time directly rather than using a value
passed by the engine. This greatly improves the accuracy of StdTimeSync,
particularly in network based implementations. Thanks to user Denny Page!

Moved clock synchronization options clock_check and max_drift back to
section [StdTimeSynch].

Fixed ENDPOINT_IN in the te923 driver.  This should provide better
compatibility with a wider range of pyusb versions.

Now catches MySQL exceptions during commits and rollbacks (as well
as queries) and converts them to weedb exceptions.

Catch and report configobj errors when reading skin.conf during the
generation of reports.

Ensure correct location, lat, lon, and altitude modifications in the
debian postinst installer script.

In the debian installer, default to ttyUSB0 instead of ttyS0 for stations
with a serial interface.

Added CC3000 to debian installer scripts.

Fixed bug that can affect hardware that emits floating point timestamps,
where the timestamp is within 1 second of the end of an archive interval.

Changed UVBatteryStatus to uvBatteryStatus in the WMR100 driver in order
to match the convention used by other drivers.

Fixed the shebang for te923, ws23xx, ultimeter, ws1, and cc3000 drivers.


2.6.4 06/16/14

The WMR100 driver now calculates SLP in software. This fixes a problem
with the WMRS200 station, which does not allow the user to set altitude.

The WMR100 driver was incorrectly tagging rain over the last 24 hours as
rain since midnight. This caused a problem with WU and CWOP posts.

Fix cosmetic problem in wee_config_fousb pressure calibration.

Detect both NP (not present) and OFL (outside factory limits) on ws28xx.

Added driver for PeetBros Ultimeter stations.

Added driver for ADS WS1 stations.

Added driver for RainWise Mark III stations and CC3000 data logger.

Added automatic power cycling to the FineOffsetUSB driver.  Power cycle the
station when a USB lockup is detected.  Only works with USB hubs that provide
per-port power switching.

Fix imagegenerator aggregation to permit data tables with no 'interval' column.

Prompt for metric/US units for debian installations.

For WS28xx stations, return 0 for battery ok and 1 for battery failure.

If a connection to the console has been successfully opened, but then on
subsequent connection attempts suffers an I/O error, weewx will now attempt
a retry (before it would just exit).


2.6.3 04/10/14

Hardened the WMR100 driver against malformed packets.

The plot images can now use UTF-8 characters.

Fixed a problem where the Ambient threads could crash if there were
no rain database entries.

Battery status values txBatteryStatus and consBatteryVoltage now appear in
the archive record. The last LOOP value seen is used.  

CWOP posts are now slightly more robust.

Fixed pressure calculation in wee_config_fousb.

Prevent failures in imagegenerator when no unicode-capable fonts are installed.

Provide explicit pairing feedback using wee_config_ws28xx

Count wxengine restarts in logwatch.

Cleaned up USB initialization for fousb, ws28xx, and te923 drivers.


2.6.2 02/16/14

Fixed bug that crashes WMR200 driver if outTemp is missing.

Fixed bug that can crash RESTful threads if there is missing rain data.

Sqlite connections can now explicitly specify a timeout and 
isolation_level.

Server uptime now reported for MacOS

Fixed bug that prevented Rapidfire posts from being identified as such.


2.6.1 02/08/14

Fixed bug that crashed main thread if a StdQC value fell out of range.


2.6.0 02/08/14

Changed the RESTful architecture so RESTful services are now first-class
weewx services. This should simplify the installation of 3rd party
extensions that use these services.

Broke up service_list, the very long list of services to be run, into
five separate lists. This will allow services to be grouped together,
according to when they should be run.

Defined a structure for packaging customizations into extensions, and added
an installer for those extensions to setup.py.

Changed the default time and date labels to use locale dependent formatting.
The defaults should now work in most locales, provided you set the
environment variable LANG before running weewx.

Changed default QC barometric low from 28 to 26. Added inTemp,
inHumidity, and rain.

Ranges in MinMax QC can now include units.

When QC rejects values it now logs the rejection.

Introduced a new unit system, METRICWX. Similar to METRIC, it uses
mm for rain, mm/hr for rain rate, and m/s for speed.

Added an option --string-check and --fix to the utility wee_config_database
to fix embedded strings found in the sqlite archive database.

Font handles are now cached in order to work around a memory leak in PIL.

Now does garbage collection every 3 hours through the main loop.

Image margins now scale with image and font sizes.

Now works with the pure Python version of Cheetah's NameMapper, albeit very
slowly.

Fixed bug that prevented weewx from working with Python v2.5.

Fixed bug in SummaryByMonth and SummaryByYear that would result in duplicate
month/year entries when generating from multiple ByMonth or ByYear templates.

Consolidated pressure calculation code in ws23xx, ws28xx, te923, and fousb.

Catch USB failures when reading Fine Offset archive interval.

Added Vantage types stormRain and windSpeed10 to the list of observation
types.

Simulator now generates types dewpoint, pressure, radiation, and UV.

The forecast extension is once again distributed separately from weewx.

Minor cleanup to Standard skin for better out-of-the-box behavior:
 - default to no radar image instead of pointing every station to Oregon
 - not every WMR100 is a WMR100N
 
Failure to set an archive interval when using bar plots no longer results
in an exception.

Change to skin directory before invoking Cheetah on any templates.


2.5.1 12/30/13

Added UV plots to the templates. They will be shown automatically if you
have any UV data.

Fixed bug when reading cooling_base option.

Default to sane behavior if skin does not define Labels.

Fixed bug in setting of CheetahGenerator options.

Fixed qsf and qpf summary values in forecast module.

Fixed handling of empty sky cover fields in WU forecasts.

Forecast module now considers the fctcode, condition, and wx fields for
precipitation and obstructions to visibility.

Added options to forecast module to help diagnose parsing failures and new
forecast formats.

Added retries when saving forecast to database and when reading from database.

Fixes to the Fine Offset driver to eliminate spikes caused by reading from
memory before the pointer had been updated (not the same thing as an unstable
read).

Added driver for LaCrosse 2300 series of weather stations.

Added driver for Hideki TE923 series of weather stations.


2.5.0 10/29/13

Introduced a new architecture that makes it easier to define search
list extensions. The old architecture should be 100% backwards compatible.

Added station registry service. This allows weewx to optionally
"phone home" and put your station location on a map.

Added a forecast service and reporting options.  The forecast service
can generate Zambretti weather or XTide tide forecasts, or it can download
Weather Underground or US National Weather Service weather forecasts.  These
data can then be displayed in reports using the Cheetah template engine.  The
forecast service is disabled by default.

Weewx now allows easier localization to non-English speaking locales.
In particular, set the environment variable LANG to your locale, and
then weewx date and number formatting will follow local conventions.
There are also more labeling options in skin.conf. Details in a new section
in the Customization Guide.

Added aggregate type "minmax" and "maxmin". Thank you user Gary Roderick!

New option in [StdArchive] called "loop_hilo". Setting to True will
cause both LOOP and archive data to be used for high/low statistics.
This is the default. Setting to False causes only archive data to be used.

When a template fails, skip only that template, not everything that the
generator is processing.

Trend calculations no longer need a record at precisely (for example)
3 hours in the past. It can be within a "grace" period.

FineOffset driver now uses the 'delay' field instead of the fixed_block
'read_period' for the archive record interval when reading records from
console memory.

FineOffset driver now support for multiple stations on the same USB.

FineOffset driver now reduces logging verbosity when bad magic numbers
appear. Log only when the numbers are unrecognized or change.
The purpose of the magic numbers is still unknown.

WMR100, Vantage, FineOffset, and WS28xx drivers now emit a null wind
direction when the wind speed is zero.  Same for wind gust.

For WMR9x8 stations, wind chill is now retrieved from the console
rather than calculated in software. Thank you user Peter Ferencz!

For WMR9x8 stations, the first extra temperature sensor (packet code 4)
now shows up as extraTemp1 (instead of outTemp). Thanks again to 
Peter Ferencz.

For WMR9x8 stations, packet types 2 and 3 have been separated. Only the
latter is used for outside temperature, humidity, dewpoint. The former
is used for "extra" sensors. Corrected the calculation for channel
numbers >=3. Also, extended the number of battery codes. Thanks to Per
Edström for his patience in figuring this out!

For WMR200 stations, altitude-corrected pressure is now emitted correctly.

ws28xx driver improvements, including: better thread control; better logging
for debugging/diagnostics; better timing to reduce dropouts; eliminate writes
to disk to reduce wear when used on flash devices. Plus, support for
multiple stations on the same USB.

Fixed rain units in ws28xx driver.

The LOOP value for daily ET on Vantages was too high by a factor of 10. 
This has been corrected.

Fixed a bug that caused values of ET to be miscalculated when using
software record generation.

Ported to Korora 19 (Fedora 19). Thanks to user zmodemguru!

Plots under 16 hours in length, now use 1 hour increments (instead of 
3 hours).

No longer emits "deprecation" warning when working with some versions
of the MySQLdb python driver.

Added ability to build platform-specific RPMs, e.g., one for RedHat-based
distributions and one for SuSE-based distributions.

Fixed the 'stop' and 'restart' options in the SuSE rc script.

The weewx logwatch script now recognizes more log entries and errors.


2.4.0 08/03/13

The configuration utility wee_config_vantage now allows you to set
DST to 'auto', 'off', or 'on'. It also lets you set either a time
zone code, or a time zone offset.

The service StdTimeSync now catches startup events and syncs the clock
on them. It has now been moved to the beginning of the list
"service_list" in weewx.conf. Users may want to do the same with their
old configuration file.

A new event, END_ARCHIVE_PERIOD has been added, signaling the end of
the archive period.

The LOOP packets emitted by the driver for the Davis Vantage series
now includes the max wind gust and direction seen since the beginning
of the current archive period.

Changed the null value from zero (which the Davis documentation specifies)
to 0x7fff for the VP2 type 'highRadiation'.

Archive record packets with date and time equal to zero or 0xff now
terminate dumps.

The code that picks a filename for "summary by" reports has now been
factored out into a separate function (getSummaryByFileName). This
allows the logic to be changed by subclassing.

Fixed a bug that did not allow plots with aggregations less than 60 minutes
across a DST boundary.

Fixed bug in the WMR100 driver that prevented UV indexes from being 
reported.

The driver for the LaCrosse WS-28XX weather series continues to evolve and
mature. However, you should still consider it experimental.


2.3.3 06/21/13

The option week_start now works.

Updated WMR200 driver from Chris Manton.

Fixed bug that prevented queries from being run against a MySQL database.


2.3.2 06/16/13

Added support for the temperature-only sensor THWR800. Thanks to
user fstuyk!

Fixed bug that prevented overriding the FTP directory in section
[[FTP]] of the configuration file.

Day plots now show 24 hours instead of 27. If you want the old
behavior, then change option "time_length" to 97200.

Plots shorter than 24 hours are now possible. Thanks to user Andrew Tridgell.

If one of the sections SummaryByMonth, SummaryByYear, or ToDate is missing,
the report engine no longer crashes.

If you live at a high latitude and the sun never sets, the Almanac now
does the right thing.

Fixed bug that caused the first day in the stats database to be left out
of calculations of all-time stats.


2.3.1 04/15/13

Fixed bug that prevented Fine Offset stations from downloading archive
records if the archive database had no records in it.

rsync should now work with Python 2.5 and 2.6 (not just 2.7)


2.3.0 04/10/13

Davis Vantage stations can now produce station pressures (aka, "absolute
pressure"), altimeter pressures, as well as sea-level pressure. These will
be put in the archive database.

Along the same line, 'altimeter' pressure is now reported to CWOP, rather
than the 'barometer' pressure. If altimeter pressure is not available,
no pressure is reported.

Fixed bug in CWOP upload that put spaces in the upload string if the pressure
was under 1000 millibars.

A bad record archive type now causes a catch up to be abandoned, rather
than program termination.

Fixed bug in trends, when showing changes in temperature. NB: this fix will
not work with explicit unit conversion. I.e., $trend.outTemp.degree_C will
not work.

Modified wee_config_vantage and wee_config_fousb so that the configuration
file will be guessed if none is specified.

Fixed wxformulas.heatindexC to handle arguments of None type.

Fixed bug that causes Corrections to be applied twice to archive records if
software record generation is used.

rsync now allows a port to be specified.

Fixed day/night transition bug.

Added gradients to the day/night transitions.

Numerous fixes to the WMR200 driver. Now has a "watchdog" thread.

All of the device drivers have now been put in their own package
'weewx.drivers' to keep them together. Many have also had name changes
to make them more consistent:
	OLD                        NEW
	VantagePro.py (Vantage)    vantage.py (Vantage)
	WMR918.py     (WMR-918)    wmr9x8.py  (WMR9x8)
	wmrx.py       (WMR-USB)    wmr100.py  (WMR100)
	
	new (experimental) drivers:
	wmr200.py (WMR200)
	ws28xx.py (WS28xx)

The interface to the device driver "loader" function has changed slightly. It
now takes a second parameter, "engine". Details are in the Upgrading doc.

The FineOffsetUSB driver now supports hardware archive record generation.

When starting weewx, the FineOffsetUSB driver will now try to 'catch up' - it
will read the console memory for any records that are not yet in the database.

Added illuminance-to-radiation conversion in FineOffsetUSB driver.

Added pressure calibration option to wee_config_fousb and explicit support for
pressure calibration in FineOffsetUSB driver.

Fixed windchill calculation in FineOffsetUSB driver.

Fixed FineOffsetUSB driver to handle cases where the 'delay' is undefined,
resulting in a TypeError that caused weewx to stop.

The FineOffsetUSB driver now uses 'max_rain_rate' (measured in cm/hr) instead
of 'max_sane_rain' (measured in mm) to filter spurious rain sensor readings.
This is done in the driver instead of StdQC so that a single parameter can
apply to both LOOP and ARCHIVE records.

2.2.1 02/15/13

Added a function call to the Vantage driver that allows the lamp to be
turned on and off. Added a corresponding option to wee_config_vantage.

Fixed bug where an undefined wind direction caused an exception when using
ordinal wind directions.

2.2.0 02/14/13

Weewx can now be installed using Debian (DEB) or Redhat (RPM) packages, as well
as with the old 'setup.py' method. Because they install things in different
places, you should stick with one method or another. Don't mix and match.
Thanks to Matthew Wall for putting this together!

Added plot options line_gap_fraction and bar_gap_fraction, which control how
gaps in the data are handled by the plots. Also, added more flexible control of
plot colors, using a notation such as 0xBBGGRR, #RRGGBB, or the English name,
such as 'yellow'. Finally, added day/night bands to the plots. All contributed
by Matthew Wall. Thanks again, Matthew!

Ordinal wind directions can now be shown, just by adding the tag suffix
".ordinal_compass". For example, $current.windDir.ordinal_compass might show
'SSE' The abbreviations are set in the skin configuration file.

Fixed bug that caused rain totals to be misreported to Weather Underground when
using a metric database.

Generalized the weewx machinery so it can be used for applications other than
weather applications.

Got rid of option stats_types in weewx.conf and put it in
bin/user/schemas.py. See upgrading.html if you have a specialized stats
database.

The stats database now includes an internal table of participating observation
types. This allows it to be easily combined with the archive database, should
you choose to do so. The table is automatically created for older stats
databases.

Added rain rate calculation to FineOffsetUSB driver.  Added adaptive polling
option to FineOffsetUSB driver.  Fixed barometric pressure calculation for
FineOffsetUSB driver.

Changed the name of the utilities, so they will be easier to find in /usr/bin:
  weewxd.py          -> weewxd
  runreports.py      -> wee_reports
  config_database.py -> wee_config_database
  config_vp.py       -> wee_config_vantage
  config_fousb.py    -> wee_config_fousb

2.1.1 01/02/13

Fixed bug that shows itself when one of the variables is 'None' when
calculating a trend.

2.1.0 01/02/13

Now supports the Oregon Scientific WMR918/968 series, courtesy of user
William Page. Thanks, William!!

Now supports the Fine Offset series of weather stations, thanks to user
Matthew Wall. Thanks, Matthew!!

Now includes a Redhat init.d script, contributed by Mark Jenks. Thanks,
Mark!!

Added rsync report type as an alternative to the existing FTP report.
Another thanks to William Page!

Fill color for bar charts can now be specified separately from the outline
color, resulting in much more attractive charts. Another thanks to Matthew
Wall!!

Added a tag for trends. The barometer trend can now be returned as
$trend.barometer. Similar syntax for other observation types.

config_vp.py now returns the console version number if available (older
consoles do not offer this).

Hardware dewpoint calculations with the WMR100 seem to be unreliable below
about 20F, so these are now done in software. Thanks to user Mark Jenks for
sleuthing this.

2.0.2 11/23/12

Now allows both the archive and stats data to be held in the same database.

Improved chances of weewx.Archive being reused by allowing optional table
name to be specified.

2.0.1 11/05/12

Fixed problem with reconfiguring databases to a new unit system.

2.0.0 11/04/12

A big release with lots of changes. The two most important are the support
of additional weather hardware, and the support of the MySQL database.

All skin configurations are backwardly compatible, but the configuration
file, weewx.conf, is not. The install utility setup.py will install a fresh
version, which you will then have to edit by hand.

If you have written a custom service, see the upgrade guide on how to port
your service to the new architecture.

Added the ability to generate archive records in software, thus opening the
door for supporting weather stations that do not have a logger.

Support for the Oregon Scientific WMR100, the cheapest weather station I
could find, in order to demonstrate the above!

Added a software weather station simulator.

Introduced weedb, a database-independent Python wrapper around sqlite3 and
MySQLdb, which fixes some of their flaws.

Ported everything to use weedb, and thus MySQL (as well as sqlite)

Internally, the databases can now use either Metric units, or US Customary.
NB: you cannot switch systems in the middle of a database. You have to
stick to one or other other. However, the utility config_database.py does
have a reconfigure option that allows copying the data to a new database,
performing the conversion along the way. See the Customizing Guide.

You can now use "mmHg" as a unit of pressure.

Added new almanac information, such as first and last quarter moons, and
civil twilight.

Changed the engine architecture so it is more event driven. It now uses
callbacks, making it easier to add new event types.

Added utility config_vp.py, for configuring the VantagePro hardware.

Added utility config_database.py, for configuring the databases.

Made it easier to write custom RESTful protocols. Thanks to user Brad, for
the idea and the use case!

The stats type 'squarecount' now contains the number of valid wind
directions that went into calculating 'xsum' and 'ysum'. It used to be the
number of valid wind speeds. Wind direction is now calculated using
'squarecount' (instead of 'count').

Simplified and reduced the memory requirements of the CRC16 calculations.

Improved test suites.

Lots of little nips and tucks here and there, mostly to reduce the coupling
between different modules. In particular, now a service generally gets
configured only using its section of weewx.conf.

I also worked hard at making sure that cursors, connections, files, and
lots of other bits and pieces get properly closed instead of relying on
garbage collection. Hopefully, this will reduce the long-term growth of
memory usage.

1.14.1 07/06/12

Hardened retry strategy for the WeatherLink IP. If the port fails to open
at all, or a socket error occurs, it will thrown an exception (resulting in
a retry in 60 seconds). If a socket returns an incomplete result, it will
continue to retry until everything has been read.

Fixed minor bug that causes the reporting thread to prematurely terminate
if an exception is thrown while doing an FTP.

1.14.0 06/18/12

Added smartphone formatted mobile webpage, contributed by user Torbjörn
Einarsson. If you are doing a fresh install, then these pages will be
generated automatically. If you are doing an upgrade, then see the upgrade
guide on how to have these webpages generated. Thanks, Tobbe!

Three changes suggested by user Charlie Spirakis: o Changed umask in
daemon.py to 0022; o Allow location of process ID file to be specified on
the command line of weewx; o Start script allows daemon to be run as a
specific user. Thanks, Charlie!

Corrected bug in humidity reports to CWOP that shows itself when the
humidity is in the single digits.

Now includes software in CWOP APRS equipment field.

1.13.2 05/02/12

Now allows CWOP stations with prefix 'EW'.

Fixed bug that showed itself in the line color with plots with 3 or more
lines.

Changed debug message when reaching the end of memory in the VP2 to
something slightly less alarming.

1.13.1 03/25/12

Added finer control over the line plots. Can now add optional markers. The
marker_type can be 'none' (the default), 'cross', 'box', 'circle', or 'x'.
Also, line_type can now either be 'solid' (the default) or 'none' (for
scatter plots). Same day I'll add 'dashed', but not now. :-)

Conditionally imports sqlite3. If it does not support the "with" statement,
then imports pysqlite2 as sqlite3.

1.13.0 03/13/12

The binding to the SQL database to be used now happens much later when
running reports. This allows more than one database to be used when running
a report. Extra databases can be specified in the option list for a report.
I use this to display broadband bandwidth information, which was collected
by a separate program. Email me for details on how to do this. Introducing
this feature changed the signature of a few functions. See the upgrade
guide for details.

1.12.4 02/13/12

User Alf Høgemark found an error in the encoding of solar data for CWOP
and sent me a fix. Thanks, Alf!

Now always uses "import sqlite3", resulting in using the version of
pysqlite that comes with Python. This means the install instructions have
been simplified.

Now doesn't choke when using the (rare) Python version of NameMapper used
by Cheetah.

1.12.3 02/09/12

Added start script for FreeBSD, courtesy of user Fabian Abplanalp. Thanks,
Fabian!

Added the ability to respond to a "status" query to the Debian startup
script.

RESTful posts can now recover from more HTTP errors.

Station serial port can now recover from a SerialException error (usually
caused when there is a process competing for the serial port).

Continue to fiddle with the retry logic when reading LOOP data.

1.12.2 01/18/12

Added check for FTP error code '521' to the list of possibilities if a
directory already exists. Thanks to user Clyde!

More complete information when unable to load a module file. Thanks, Jason!

Added a few new unit types to the list of possible target units when using
explicit conversion. Thanks, Antonio!

Discovered and fixed problem caused by the Davis docs giving the wrong
"resend" code (should be decimal 21, not hex 21).

Improved robustness of VantagePro configuration utility.

Fixed problem where an exception gets thrown when changing VP archive
interval.

Simplified some of the logic in the VP2 driver.

1.12.1 11/03/11

Now corrects for rain bucket size if it is something other than the
standard 0.01 inch bucket.

1.12.0 10/29/11

Added the ability to change bucket type, rain year start, and barometer
calibration data in the console using the utility configure.py. Added
option "--info", which queries the console and returns information about
EEPROM settings. Changed configure.py so it can do hardware-specific
configurations, in anticipation of supporting hardware besides the Davis
series.

Reorganized the documentation.

1.11.0 10/06/11

Added support for the Davis WeatherLinkIP. Thanks, Peter Nock and Travis
Pickle!

Added support for older Rev A type archive records.

Added patch from user Dan Haller that sends UV and radiation data to the
WeatherUnderground if available. Thanks, Dan!

Added patch from user Marijn Vriens that allows fallback to the version of
pysqlite that comes with many versions of Python. Thanks, Marijn!

Now does garbage collection after an archive record is obtained and before
the main loop is restarted.

1.10.2 04/14/11

Added RA and declination for the Sun and Moon to the Daily Almanac. Equinox
and solstice are now displayed in chronological order. Same with new and
full moons.

Examples alarm.py and lowBattery.py now include more error checks, allow an
optional 'subject' line to the sent email, and allow a comma separated list
of recipients.

1.10.1 03/30/11

Substitutes US Units if a user does not specify anything (instead of
exception KeyError).

Almanac uses default temperature and pressure if they are 'None'.

Prettied up web page almanac data in the case where pyephem has not been
installed.

Fixed up malformed CSS script weewx.css.

1.10.0 03/29/11

Added extensive almanac information if the optional package 'pyephem' has
been installed

Added a weewx "favorite icon" favicon.ico that displays in your browser
toolbar.

Added a mobile formatted HTML page, courtesy of user Vince Skahan (thanks,
Vince!!).

Tags can now be ended with a unit type to convert to a new unit. For
example, say your pressure group ("group_pressure") has been set to show
inHg. The normal tag notation of "$day.barometer.avg" will show something
like "30.05 inHg". However, the tag "$day.barometer.avg.mbar" will show
"1017.5 mbar".

Added special tag "exists" to test whether an observation type exists.
Example "$year.foo.exists" will return False if there is no type "foo" in
the statistical database.

Added special tag "has_data" to test whether an observation type exists and
has a non-zero number of data points over the aggregation period. For
example, "$year.soilMoist1.has_data" will return "True" if soilMoist1 both
exists in the stats database and contains some data (meaning, you have the
hardware).

Y-axis plot labels (such as "°F") can now be overridden in the plot
configuration section of skin.conf by using option "y_label".

Added executable module "runreports.py" for running report generation only.

Added package "user", which can contain any user extensions. This package
will not get overridden in the upgrade process.

Added the ability to reconfigure the main database, i.e., add or drop data
types. Along the same line, statistical types can also be added or dropped.
Email me for details on how to do this.

Now makes all of the LOOP and archive data available to services. This
includes new keys:

 LOOP data: 'extraAlarm1' 'extraAlarm2' 'extraAlarm3' 'extraAlarm4'
'extraAlarm5' 'extraAlarm6' 'extraAlarm7' 'extraAlarm8' 'forecastIcon'
'forecastRule' 'insideAlarm' 'outsideAlarm1' 'outsideAlarm2' 'rainAlarm'
'soilLeafAlarm1' 'soilLeafAlarm2' 'soilLeafAlarm3' 'soilLeafAlarm4'
'sunrise' 'sunset'

 Archive data: 'forecastRule' 'highOutTemp' 'highRadiation' 'highUV'
'lowOutTemp'

Started a more formal test suite. There are now tests for the report
generators. These are not included in the normal distribution, but can be
retrieved from SourceForge via svn.

1.9.3 02/04/11

Now correctly decodes temperatures from LOOP packets as signed shorts
(rather than unsigned).

Now does a CRC check on LOOP data.

Changed VantagePro.accumulateLoop to make it slightly more robust.

1.9.2 11/20/10

Now catches exception of type OverflowError when calculating celsius
dewpoint. (Despite the documentation indicating otherwise, math.log() can
still throw an OverflowError)

Fixed bug that causes crash in VantagePro.accumulateLoop() during fall DST
transition in certain situations.

VP2 does not store records during the one hour fall DST transition.
Improved logic in dealing with this.

Changed install so that it backs up the ./bin subdirectory, then overwrites
the old one. Also, does not install the ./skins subdirectory at all if one
already exists (thus preserving any user customization).

1.9.1 09/09/10

Now catches exceptions of type httplib.BadStatusLine when doing RESTful
posts.

Added an extra decimal point of precision to dew point reports to the
Weather Underground and PWS.

1.9.0 07/04/10

Added a new service, StdQC, that offers a rudimentary data check.

Corrected error in rain year total if rain year does not start in January.

Moved option max_drift (the max amount of clock drift to tolerate) to
section [Station].

Added check for a bad storm start time.

Added checks for bad dateTime.

Simplified VantagePro module.

1.8.4 06/06/10

Fixed problem that shows itself if weewx starts up at precisely the
beginning of an archive interval. Symptom is max recursion depth exceeded.

Units for UV in LOOP records corrected. Also, introduced new group for UV,
group_uv_index. Thanks to user A. Burriel for this fix!

1.8.3 05/20/10

Problem with configuring archive interval found and fixed by user A.
Burriel (thanks, Antonio!)

1.8.2 05/09/10

Added check to skip calibration for a type that doesn't exist in LOOP or
archive records. This allows windSpeed and windGust to be calibrated
separately.

1.8.1 05/01/10

Ported to Cheetah V2.4.X

1.8.0 04/28/10

Added CWOP support.

Storage of LOOP and archive data into the SQL databases is now just another
service, StdArchive.

Added a calibration service, StdCalibrate, that can correct LOOP and
archive data.

Average console battery voltage is now calculated from LOOP data, and saved
to the archive as 'consBatteryVoltage'.

Transmitter battery status is now ORd together from LOOP data, and saved to
the archive as 'txBatteryStatus'.

Added stack tracebacks for unrecoverable exceptions.

Added a wrapper to the serial port in the VantagePro code. When used in a
Python "with" statement, it automatically releases the serial port if an
exception happens, allowing a more orderly shutdown.

Offered some hints in the documentation on how to automount your VP2 when
using a USB connection.

Corrected error in units. getTargetType() that showed itself with when the
console memory was freshly cleared, then tried to graph something
immediately.

1.7.0 04/15/10

Big update.

Reports now use skins for their "look or feel." Options specific to the
presentation layer have been moved out of the weewx configuration file
'weewx.conf' to a skin configuration file, 'skin.conf'. Other options have
remained behind.

Because the configuration file weewx.conf was split, the installation
script setup.py will NOT merge your old configuration file into the new
one. You will have to reedit weewx.conf to put in your customizations.

FTP is treated as just another report, albeit with an unusual generator.
You can have multiple FTP sessions, each to a different server, or
uploading to or from a different area.

Rewrote the FTP upload package so that it allows more than one FTP session
to be active in the same local directory. This version also does fewer hits
on the server, so it is significantly faster.

The configuration files weewx.conf and skin.conf now expect UTF-8
characters throughout.

The encoding for reports generated from templates can be chosen. By
default, the day, week, month, and year HTML files are encoded using HTML
entities; the NOAA reports encoded using 'strict ascii.' Optionally,
reports can be encoded using UTF-8.

Revamped the template formatting. No longer use class ModelView. Went to a
simpler system built around classes ValueHelper and UnitInfo.

Optional formatting was added to all tags in the templates. There are now
optional endings: 'string': Use specified string for None value.
'formatted': No label. 'format': Format using specified string format.
'nolabel': Format using specified string format; no label. 'raw': return
the underlying data with no string formatting or label.

For the index, week, month, and year template files, added conditional to
not include ISS extended types (UV, radiation, ET) unless they exist.

Added an RSS feed.

Added support for PWSweather.com

Both WeatherUnderground and PWSweather posts are now retried up to 3 times
before giving up.

Now offer a section 'Extras' in the skin configuration file for including
tags added by the user. As an example, the tag radar_url has been moved
into here.

Data files used in reports (such as weewx.css) are copied over to the HTML
directory on program startup.

Included an example of a low-battery alarm.

Rearranged distribution directory structure so that it matches the install
directory structure.

Moved base temperature for heating and cooling degree days into skin.conf.
They now also require a unit.

Now require unit to be specified for 'altitude'.

1.5.0 03/07/10

Added support for other units besides the U.S. Customary. Plots and HTML
reports can be prepared using any arbitrary combination of units. For
example, pressure could be in millibars, while everything else is in U.S.
Customary.

Because the configuration file weewx.conf changed significantly, the
installation script setup.py will NOT merge your old configuration file
into the new one. You will have to reedit weewx.conf to put in your
customizations.

Added an exception handler for exception OSError, which is typically thrown
when another piece of software attempts to access the same device port.
Weewx catches the exception, waits 10 seconds, then starts again from the
top.

1.4.0 02/22/10

Changed the architecture of stats.py to one that uses very late binding.
The SQL statements are not run until template evaluation. This reduces the
amount of memory required (by about 1/2), reduces memory fragmentation, as
well as greatly simplifying the code (file stats.py shed over 150 lines of
non-test code). Execution time is slightly slower for NOAA file generation,
slightly faster for HTML file generation, the same for image generation,
although your actual results will depend on your disk speed.

Now possible to tell weewx to reread the configuration file without
stopping it. Send signal HUP to the process.

Added option week_start, for specifying which day a calendar week starts
on. Default is 6 (Sunday).

Fixed reporting bug when the reporting time falls on a calendar month or
year boundary.

1.3.4 02/08/10

Fixed problem when plotting data where all data points are bad (None).

1.3.3 01/10/10

Fixed reporting bug that shows itself if rain year does not start in
January.

1.3.2 12/26/09

LOOP data added to stats database.

1.3.1 12/22/09

Added a call to syslog.openlog() that inadvertently got left out when
switching to the engine driven architecture.

1.3.0 12/21/09

Moved to a very different architecture to drive weewx. Consists of an
engine, that manages a list of 'services.' At key events, each service is
given a chance to participate. Services are easy to add, to allow easy
customization. An example is offered of an 'alarm' service.

Checking the clock of the weather station for drift is now a service, so
the option clock_check was moved from the station specific [VantagePro]
section to the more general [Station] section.

Added an example service 'MyAlarm', which sends out an email should the
outside temperature drop below 40 degrees.

In a similar manner, all generated files, images, and reports are the
product of a report engine, which can run any number of reports. New
reports are easily added.

Moved the compass rose used in progressive vector plots into the interior
of the plot.

Install now deletes public_html/#upstream.last, thus forcing all files to
be uploaded to the web server at the next opportunity.

1.2.0 11/22/09

Added progressive vector plots for wind data.

Improved axis scaling. The automatic axis scaling routine now does a better
job for ranges less than 1.0. The user can also hardwire in min and max
values, as well as specify a minimum increment, through parameter 'yscale'
in section [Images] in the configuration file.

Now allows the same SQL type to be used more than once in a plot. This
allows, say, instantaneous and average wind speed to be shown in the same
plot.

Rain year is now parameterized in file templates/year.tmpl (instead of
being hardwired in).

Now does LOOP caching by default.

When doing backfilling to the stats database, configure now creates the
stats database if it doesn't already exist.

setup.py now more robust to upgrading the FTP and Wunderground sections

1.1.0 11/14/09

Added the ability to cache LOOP data. This can dramatically reduce the
number of writes to the stats database, reducing wear on solid-state disk
stores.

Introduced module weewx.mainloop. Introduced class weewx.mainloop.MainLoop
This class offers many opportunities to customize weewx through
subclassing, then overriding an appropriate member function.

Refactored module weewx.wunderground so it more closely resembles the
(better) logic in wunderfixer.

setup.py no longer installs a daemon startup script to /etc/init.d. It must
now be done by hand.

setup.py now uses the 'home' value in setup.cfg to set WEEWX_ROOT in
weewx.conf and in the daemon start up scripts

Now uses FTP passive mode by default.

1.0.1 11/09/09

Fixed bug that prevented backfilling the stats database after modifying the
main archive.

1.0.0 10/26/09

Took the module weewx.factory back out, as it was too complicated and hard
to understand.

Added support for generating NOAA monthly and yearly reports. Completely
rewrote the filegenerator.py module, to allow easy subclassing and
specialization.

Completely rewrote the stats.py module. All aggregate quantities are now
calculated dynamically.

Labels for HTML generation are now held separately from labels used for
image generation. This allows entities such as '&deg;' to be used for the
former.

LOOP mode now requests only 200 LOOP records (instead of the old 2000). It
then renews the request should it run out. This was to get around an
(undocumented) limitation in the VP2 that limits the number of LOOP records
that can be requested to something like 220. This was a problem when
supporting VP2s that use long archive intervals.

Cut down the amount of computing that went on before the processing thread
was spawned, thus allowing the main thread to get back into LOOP mode more
quickly.

Added type 'rainRate' to the types decoded from a Davis archive record. For
some reason it was left out.

Added retries when doing FTP uploads. It will now attempt the upload
several times before giving up.

Much more extensive DEBUG analysis.

Nipped and tucked here and there, trying to simplify.

0.6.5 10/11/09

Ported to Cheetah V2.2.X. Mostly, this is making sure that all strings that
cannot be converted with the 'ascii' codec are converted to Unicode first
before feeding to Cheetah.

0.6.4 09/22/09

Fixed an error in the calculation of heat index.

0.6.3 08/25/09

FTP transfers now default to ACTIVE mode, but a configuration file option
allows PASSIVE mode. This was necessary to support Microsoft FTP servers.

0.6.2 08/01/09

Exception handling in weewx/ftpdata.py used socket.error but failed to
declare it. Added 'import socket' to fix.

Added more complete check for unused pages in weewx/VantagePro.py. Now the
entire record must be filled with 0xff, not just the time field. This fixes
a bug where certain time stamps could look like unused records.

0.6.1 06/22/09

Fixed minor ftp bug.

0.6.0 05/20/09

Changed the file, imaging, ftping functions into objects, so they can be
more easily specialized by the user.

Introduced a StationData object.

Introduced module weewx.factory that produces these things, so the user has
a place to inject his/her new types.

0.5.1 05/13/09

1. Weather Underground thread now run as daemon thread, allowing the
program to exit even if it is running.

2. WU queue now hold an instance of archive and the time to be published,
rather than a record. This allows dailyrain to be published as well.

3. WU date is now given in the format "2009-05-13+12%3A35%3A00" rather than
"2009-05-13 12:35:00". Seems to be more reliable. But, maybe I'm imagining
things...
<|MERGE_RESOLUTION|>--- conflicted
+++ resolved
@@ -1,7 +1,6 @@
 weewx change history
 --------------------
 
-<<<<<<< HEAD
 3.8.0 MM/dd/YYYY
 
 New standard skin.
@@ -14,8 +13,7 @@
 configuration in the weewx configuration, in which case the skin configuration
 is not necessary.
 
-3.7.0 MM/dd/YYYY
-=======
+
 3.7.1 03/22/2017
 
 Fixed log syntax in wmr100 and wmr9x8 drivers.
@@ -44,7 +42,6 @@
 
 
 3.7.0 03/11/2017
->>>>>>> d3378d29
 
 The tag $current now uses the record included in the event NEW_ARCHIVE_RECORD,
 rather than retrieve the last record from the database. This means you can
