weewx change history
--------------------

Wunderfixer now keeps going if a post does not satisfy [[Essentials]].
Fixes issue #329 (again).

Fixed problem that prevented the wee_device --history option from
working with the CC3000 driver.

Fix incorrect `log_success` operation in ftp, rsync, copy
and image generators. PR #373. Partial fix of issue #370.

Fixed problem that could cause the WMR200 to crash WeeWX if the
record interval is zero. Fixes issue #375.

Posts to the Weather Underground now use https, instead of http.
Thanks to user mljenkins! PR #378.

Fixed problem with handling CWOP connection errors. Commit 0a21a72

Fixed problem that prevented to CopyGenerator from handling nested
directories. Fixes issue #379.

<<<<<<< HEAD
Improved accuracy of the calculation of Moon phases.
Revisits issue #342.
=======
Fixed problem that prevented humidity calibration from being set
on Vantage stations.
>>>>>>> febcf851


3.9.1 02/06/2019

In genplot, do not attempt to normalize unspecified paths.

Introduced option no_catchup. If set to true, a catchup will not be
attempted. Fixes issue #368.


3.9.0 02/05/2019

New skin called Seasons. For new users, it will be installed and enabled.
For old users, it will be installed, but not enabled. Fixes issue #75.

There are also two new skins for mobile phones: Mobile and Smartphone.
These are installed, but not enabled, for all users.

Reworked how options get applied for reports. Backstop default values
are supplied by a new file weewx/defaults.py. These can get overridden
by skin.conf, or in a new section [StdReports] / [[Defaults]] in weewx.conf.
See the Customizing Guide, section "How options work", for details.
Fixes issue #248.

The skin.conf is optional.  It is possible to specify the entire skin
configuration in the configuration file weewx.conf.

Dropped support of Python 2.5. You must now use either Python 2.6 or 2.7. This
is in anticipation of porting to Python 3.

The image generator now supports the use of a 'stale_age' option. Thanks to
user John Smith. Fixes issue #290.

Rose line width can now be specified with option rose_line_width.

The Felsius unit of temperature (see https://xkcd.com/1923/) is now supported.

New tag $almanac.sidereal_time for calculating current sidereal time

New tag $almanac.separation() for calculating planet separations.

Can now use ephem.readdb() to load arbitrary bodies into the almanac.

StdQC now includes an entry for rain again (inexplicably removed in v3.1.0).

If software record generation is used, the archive interval is now what is
specified in weewx.conf, even if the station supports hardware generation.

Fixed problem where records were downloaded on startup, even if software
record generation was specified.

The tag formatting taxonomy has been simplified. Just use suffix ".format()"
now. Documentation updated to reflect changes. Backwards compatibility with old
suffixes is supported. Fixes issue #328.

Can now set Rapidfire parameter rtfreq. Thanks to user 'whorfin'. PR #304.

Template names can now include the week number. Thanks to user 'stimpy23'.
PR #319.

New aggregation type for plots: 'cumulative'. Thanks to user 'henrikost'.
PR #302.

Fixed problem where MySQL error 2013 could crash WeeWX. Fixes issue #327.

Posts to the Weather Underground will be skipped if an observation type that
is listed in the [[[Essentials]]] subsection is missing. Fixes issue #329.

Upgrade process now explicity upgrades version-to-version, instead of
doing a merge to the new config file. Fixes issue #217.

Example xstats now includes tags for last_year and last_year_todate.
Thanks to user evilbunny2008. PR #325.

Guard against a negative value for 'interval' in WMR200 stations.

Check for missing or negative values for the record field 'interval'.

Changed the formula used to calculate percentage illumination of the moon to
something more accurate around 2018. This formula is only used if pyephem is
not installed. Fixes issue #342.

Fixed bug that caused older, "type A" Vantage Pro2, to crash. Fixes issue #343.

Fixed a bug that caused a divide-by-zero error if a plot range was the same as
a specified min or max scale. Fixes issue #344.

Fixed bug that prevented an optional data_binding from being used in tags
when iterating over records. Fixes issue #345.

Examples lowBattery and alarm now try SMTP_SSL connections, then degrade if
that's not available. Fixes issue #351.

Fixed problem with Brazilian locations at the start of DST. It manifested
itself with the error "NoColumnError: no such column: wind". Fixes issue #356.

Fixed problem that caused sunrise/sunset to be calculated improperly in Sun.py.

Improved coverage of test suites. Fixes issue #337.

wee_device, when used with the Vantage series, now honors the "no prompt" (-y)
option. Fixes issue #361.

Log watch now correctly logs garbage collection events. Thanks to user
buster-one. PR #340.


3.8.2 08/15/2018

Added flag to weewx-multi init script to prevent systemd from breaking it.
Thanks to users Timo, Glenn McKechnie, and Paul Oversmith.

Fixed problem that caused wind direction in archive records to always be
calculated in software, even with stations that provide it in hardware.
Fixes issue #336.

3.8.1 06/27/2018

Map cc3000 backup battery to consBatteryVoltage and station battery to
supplyVoltage to more accurately reflect the battery functions.

Update the syntax in the rsyslog configuration sample

Significant overhaul to the WMR300 driver.  The driver should now work reliably
on any version of pyusb and libusb.  The driver will now delete history records
from the logger before the logger fills up (the WMR300 logger is not a circular
buffer).  Thanks to users Markus Biewer and Cameron.  Fixes issue #288.

Added automatic clearing of logger for CC3000 driver to prevent logger
overflow (the CC3000 logger is not a circular buffer).  The default is to
not clear the history, but it is highly recommended that you add a logging
threshold once you are confident that all logger data have been captured to
the weewx database.

Improved the robustness of reading from the CC3000 logger.

Better CRC error message in Vantage driver.

Parameterize the configuration directory in weewx-multi init script.

In StdWXCalculate, use None for an observation only if the variables on which
the derived depends are available and None.  Fixes issue #291.

Fixed bug that prevented specifying an explicit alamanac time from working.

Fixed bug that prevented historical records from being downloaded from ws23xx
stations. Thanks to user Matt Brown! Fixes issue #295

Fixed bug that crashed program if a sqlite permission error occurred.

If wind speed is zero, accumulators now return last known wind direction
(instead of None). Thanks to user DigitalDan05. PR #303.

Windrun calculations now include the "current" record. Fixes issue #294.

Fixed bug involving stations that report windGust, but not windGustDir, in
their LOOP data (e.g., Fine Offset), which prevented the direction of max
wind from appearing in statistics. Fixes issue #320.

The engine now waits until the system time is greater than the creation time
of the weewx.conf file before starting up. Fixes issue #330.


3.8.0 11/22/2017

The `stats.py` example now works with heating and cooling degree days.
Fixes issue #224.

The ordinal increment between x- and y-axis labels can now be chosen.
The increment between x-axis tick marks can now be chosen. Thanks
to user paolobenve! PR #226.

Bar chart fill colors can now be specified for individual observation
types. Fixes issue #227.

For aggregation types of `avg`, `min` and `max`, plots now locate the x-
coordinate in the middle of the aggregation interval (instead of the end).
Thanks again to user paolobenve! PR #232.

The nominal number of ticks on the y-axis can now be specified using
option `y_nticks`.

Fixed bug that could cause tick crowding when hardwiring y-axis min and
max values.

The uploader framework in restx.py now allows POSTS with a JSON payload,
and allows additional headers to be added to the HTTP request object.

MySQL error 2006 ("MySQL server has gone away") now gets mapped to
`weedb.CannotConnectError`. PR #246

Whether to use a FTP secure data connection is now set separately
from whether to authenticate using TLS. Fixes issue #284.

Corrected formatting used to report indoor temp and humidity to the
Weather Underground.

Added inDewpoint to the observation group dictionary.

Added missing aggregation type 'min_ge'. Thanks to user Christopher McAvaney!

Plots can now use an `aggregate_type` of `last`. Fixes issue #261.

When extracting observation type stormRain (Davis Vantage only), the
accumulators now extract the last (instead of average) value.

Added additional accumulator extractors.

Allow reports to be run against a binding other than `wx_binding`.

Do chdir at start of ImageGenerator so that skin.conf paths are treated the
same as those of other generators.

Changed default value of `stale` for CWOP from 60 to 600 seconds. PR #277.

Vantage driver:
Allow user to specify the Vantage Pro model type in weewx.conf. 
Repeater support added to '-—set-transmitter-type' command.
New commands: '—-set-retransmit',
              '--set-latitude', '--set-longitude'
              '--set-wind-cup',
              '--set-temperature-logging'
Details explained in hardware.htm. Thanks to user dl1rf! PR #270, #272.

Using the `set-altitude` command in `wee_device` no longer changes the
barometer calibration constant in Vantage devices. See PR #263.
Thanks to user dl1rf!

Fixed bug in wmr200 driver that resulted in archive records with no
interval field and 'NOT NULL constraint failed: archive.interval' errors.

Fixed bug in wmr200 driver that caused `windDir` to always be `None` when 
`windSpeed` is zero.

Include rain count in cc3000 status.

In the restx posting, catch all types of httplib.HTTPException, not just
BadStatusLine and IncompleteRead.


3.7.1 03/22/2017

Fixed log syntax in wmr100 and wmr9x8 drivers.

Emit Rapidfire cache info only when debug is level 3 or higher.  Thanks to
user Darryn Capes-Davis.

Fixed problem that prevented Rapidfire from being used with databases in
metric units. Fixes issue #230.

Set WOW `post_interval` in config dict instead of thread arguments so that
overrides are possible.  Thanks to user Kenneth Baker.

Distribute example code and example extensions in a single examples directory.
Ensure that the examples directory is included in the rpm and deb packages.

Fixed issue that prevented a port from being specified for MySQL installations.

MySQL error 2003 ("Can't connect to MySQL server...") now gets mapped to
`weedb.CannotConnectError`. PR #234.

By default, autocommit is now enabled for the MySQL driver. Fixes issue #237.

Highs and lows from LOOP packets were not being used in preference to archive
records in daily summaries. Fixed issue #239.


3.7.0 03/11/2017

The tag $current now uses the record included in the event NEW_ARCHIVE_RECORD,
rather than retrieve the last record from the database. This means you can
use the tag $current for observation types that are in the record, but not
necessarily in the database. Fixes issue #13.

Most aggregation periods now allow you to go farther in the past. For
example, the tag $week($weeks_ago=1) would give you last week. You
can also now specify the start and end of an aggregation period, such
as $week.start and $week.end.

Can now do SummaryByDay (as well as SummaryByMonth and SummaryByYear).
NB: This can generate *lots* of files --- one for every day in your database!
Leaving this undocumented for now. Fixes issue #185.

When doing hardware record generation, the engine now augments the record with
any additional observation types it can extract out of the accumulators.
Fixes issue #15.

It's now possible to iterate over every record within a timespan.
Fixes issue #182.

Use schema_name = hardware_name pattern in sensor map for drivers that support
extensible sensor suites, including the drivers for cc3000, te923, wmr300,
wmr100, wmr200, wmr9x8

Simplified sensor mapping implementation for wmr100 and wmr200 drivers.  For
recent weewx releases, these are the default mappings for wmr200:
  3.6.0: in:0, out:1, e2:2, e3:3, ..., e8:8   hard-coded
  3.6.1: in:0, out:1, e1:2, e2:3, ..., e7:8   hard-coded
  3.7.0: in:0, out:1, e1:2, e2:3, ..., e7:8   sensor_map
and these are default mappings for wmr100:
  3.6.2: in:0, out:1, e1:2, e2:3, ..., e7:8   hard-coded
  3.7.0: in:0, out:1, e1:2, e2:3, ..., e7:8   sensor_map

Enabled battery status for every remote T/H and T sensor in wmr100 driver.

Enabled heatindex for each remote T/H sensor in wmr200 driver.

Fixed inverted battery status indicator in wmr200 driver.

Fixed 'Calculatios' typo in wmr100, wmr200, wmr9x8, and wmr300 drivers.

Fixed usb initialization issues in the wmr300 driver.

Added warning in wmr300 driver when rain counter reaches maximum value.

Decode heatindex and windchill from wmr300 sensor outputs.

Report the firmware version when initializing the cc3000 driver.

Fixed bug in vantage driver that would prevent console wake up during
retries when fetching EEPROM vales. Thanks to user Dan Begallie!

The vantage driver no longer emits values for non-existent sensors. 
As a result, LOOP and archive packets are now much smaller. If this works
out, other drivers will follow suit. Partial fix of issue #175.

The vantage driver now emits the barometer trend in LOOP packets as 
field 'trendIcon'.

The engine now logs locale. Additional information if a TERM signal is 
received.

Removed the site-specific "Pond" extensions from the Standard skin.

The Standard skin now includes plots of outside humidity. Fixes 
issue #181.

Fixed reference to index.html.tmpl in the xstats example.

Changed algorithm for calculating ET to something more appropriate for
hourly values (former algorithm assumed daily values). Fixes issue #160.

Fixed bug in Celsius to Fahrenheit conversion that affected pressure
conversions in uwxutils.py, none of which were actually used.

Fixed bug that was introduced in v3.6.0, which prevented wee_reports from
working for anything other than the current time.

Documented the experimental anti-alias feature, which has been in weewx
since v3.1.0. Fixes issue #6.

Fixed problem where multiple subsections under [SummaryBy...] stanzas could
cause multiple copies of their target date to be included in the Cheetah
variable $SummaryByYear and $SummaryByMonth. Fixes issue #187.

Moved examples out of bin directory.  Eliminated experimental directory.
Reinforce the use of user directory, eliminate use of examples directory.
Renamed xsearch.py to stats.py.

OS uptime now works for freeBSD. Thanks to user Bill Richter!
PR #188.

Broke out developer's notes into a separate document.

Added @media CSS for docs to improve printed/PDF formatting.  Thanks to user
Tiouck!

Added a 0.01 second delay after each read_byte in ws23xx driver to reduce
chance of data spikes caused by RS232 line contention.  Thanks lionel.sylvie!

The observation windGustDir has been removed from wmr100, wmr200, te923, and
fousb drivers.  These drivers were simply assigning windGustDir to windDir,
since none of the hardware reports an actual windGustDir.

Calculation of aggregates over a period of one day or longer can now
respect any change in archive interval. To take advantage of this
feature, you will have to apply an update to your daily
summaries. This can be done using the tool wee_database, option
--update. Refer to the ‘Changes to daily summaries’ section in the
Upgrade Guide to determine whether you should update or not. Fixes issue #61.

Max value of windSpeed for the day is now the max archive value of windSpeed.
Formerly, it was the max LOOP value. If you wish to patch your older
daily summaries to interpret max windSpeed this way, use the tool wee_database
with option --update. Fixes issue #195.

The types of accumulators, and the strategies to put and extract records 
out of them, can now be specified by config stanzas. This will be of
interest to extension writers. See issue #115.

Fixed battery status label in acurite driver: changed from txTempBatteryStatus
to outTempBatteryStatus.  Thanks to user manos!

Made the lowBattery example more robust - it now checks for any known low
battery status, not just txBatteryStatus.  Thanks to user manos!

Added info-level log message to calculate_rain so that any rain counter reset
will be logged.

Added better logging for cc3000 when the cc3000 loses contact with sensors
for extended periods of time.

How long to wait before retrying after a bad uploader login is now settable
with option retry_login. Fixes issue #212. 

The test suites now use dedicated users 'weewx1' and 'weewx2'. A shell script
has been included to setup these users.

A more formal exception hierarchy has been adopted for the internal
database library weedb. See weedb/NOTES.md.

The weedb Connection and Cursor objects can now be used in a "with" clause.

Slightly more robust mechanism for decoding last time a file was FTP'd.


3.6.2 11/08/2016

Fixed incorrect WU daily rain field name

Fixed bug that crashed Cheetah if the weewx.conf configuration file included
a BOM. Fixes issue #172.


3.6.1 10/13/2016

Fixed bug in wunderfixer.

Fixed handling of StdWXCalculate.Calculations in modify_config in the wmr100,
wmr200, wmr300, and wmr9x8 drivers.

Eliminate the apache2, ftp, and rsync suggested dependencies from the deb
package.  This keeps the weewx dependencies to a bare minimum.

Added retries to usb read in wmr300 driver.

Remapped sensor identifiers in wmr200 driver so that extraTemp1 and
extraHumid1 are usable.

Standardized format to be used for times to YYYY-mm-ddTHH:MM.


3.6.0 10/07/2016

Added the ability to run reports using a cron-like notation, instead of with
every report cycle. See User's Guide for details. Thanks to user Gary Roderick.
PR #122. Fixes issue #17.

Added the ability to easily import CSV, Weather Underground, and Cumulus
data using a new utility, wee_import. Thanks again to über-user Gary Roderick.
PR #148. Fixes issue #97.

Refactored documentation so that executable utilities are now in their own
document, utilities.htm.

Fixed rpm package so that it will retain any changes to the user directory.
Thanks to user Pat OBrien.

No ET when beyond the reach of the sun.

Software calculated ET now returns the amount of evapotranspiration that
occurred during the archive interval. Fixes issue #160

Fixed wee_config to handle config files that have no FTP or RSYNC.

Fixed bug in StdWXCalculate that ignored setting of 'None' (#110).

Which derived variables are to be calculated are now in a separate 
subsection of [StdWXCalculate] called [[Calculations]]. 
Upgrade process takes care of upgrading your config file.

Reset weewx launchtime when waiting for sane system clock (thanks to user
James Taylor).

Fixed anti-alias bug in genplot.  Issue #111.

Corrected the conversion factor between inHg and mbar. Thanks to user Olivier.

Consolidated unit conversions into module weewx.units.

Plots longer than two years now use an x-axis increment of one year. Thanks to
user Olivier!

The WS1 driver now retries connection if it fails. Thanks to user 
Kevin Caccamo! PR #112.

Major update to the CC3000 driver:
 - reading historical records is more robust
 - added better error handling and reporting
 - fixed to handle random NULL characters in historical records
 - fixed rain units
 - added ability to get data from logger as fast as it will send it
 - added support for additional temperature sensors T1 and T2
 - added transmitter channel in station diagnostics
 - added option to set/get channel, baro offset
 - added option to reset rain counter

Fixed brittle reference to USBError.args[0] in wmr200, wmr300, and te923
drivers.

Fixed typo in default te923 sensor mapping for h_3.  Thanks to user ngulden.

Added flag for reports so that reports can be disabled by setting enable=False
instead of deleting or commenting entire report sections in weewx.conf.

The vantage and ws23xx drivers now include the fix for the policy of
"wind direction is undefined when no wind speed".  This was applied to other
drivers in weewx 3.3.0.

Fixed te923 driver behavior when reading from logger, especially on stations
with large memory configuration.  Thanks to users Joep and Nico.

Fixed rain counter problems in wmr300 driver.  The driver no longer attempts
to cache partial packets.  Do no process packets with non-loop data when
reading loop data.  Thanks to user EricG.

Made wmr300 driver more robust against empty usb data buffers.

Fixed pressure/barometer in wmr300 driver when reading historical records.

Fixed problem with the Vantage driver where program could crash if a
serial I/O error happens during write. Fixes issue #134.

Changed name of command to clear the Vantage memory from --clear to
--clear-memory to make it more consistent with other devices.

Fixed problem that prevented channel 8 from being set by the Vantage driver.

Added solaris .smf configuration.  Thanks to user whorfin.

Added option post_indoor_observations for weather underground.

Added maximum value to radiation and UV plots.

In the .deb package, put weewx reports in /var/www/html/weewx instead of
/var/www/weewx to match the change of DocumentRoot in debian 8 and later.


3.5.0 03/13/2016

Fixed bug that prevented rsync uploader from working.

Fixed bug in wmr300 driver when receiving empty buffers from the station.

The type of MySQL database engine can now be specified. Default is 'INNODB'.

Updated userguide with capabilities of the TE923 driver added in 3.4.0.

Added aggregation type min_ge(val).

Provide better feedback when a driver does not implement a configurator.

Added humidex and appTemp to group_temperature. Fixed issue #96.

Backfill of the daily summary is now done in "tranches," reducing the memory
requirements of MySQL. Thanks to über-user Gary Roderick! Fixes issue #83.

Made some changes in the Vantage driver to improve performance, particularly
with the IP version of the logger. Thanks to user Luc Heijst for nagging
me that the driver could be improved, and for figuring out how.

Plotting routines now use Unicode internally, but convert to UTF-8 if a font
does not support it. Fixes issue #101.

Improved readability of documents on mobile devices. Thank you Chris
Davies-Barnard!

The loop_on_init option can now be specified in weewx.conf

When uploading data to CWOP, skip records older than 60 seconds.  Fixes
issue #106.

Added modify_config method to the driver's configuration editor so that drivers
can modify the configuration during installation, if necessary.

The fousb and ws23xx drivers use modify_config to set record_generation to
software.  This addresses issue #84.

The wmr100, wmr200, wmr9x8, and wmr300 drivers use modify_config to set
rainRate, heatindex, windchill, and dewpoint calculations to hardware instead
of prefer_hardware since each of these stations has partial packets.  This
addresses issue #7 (SF #46).


3.4.0 01/16/2016

The tag $hour has now been added. It's now possible to iterate over hours.
Thanks to user Julen!

Complete overhaul of the te923 driver.  Thanks to user Andrew Miles.  The
driver now supports the data logger and automatically detects small or large
memory models.  Added ability to set/get the altitude, lat/lon, and other
station parameters.  Significant speedup to reading station memory, from 531s
to 91s, which is much closer to the 53s for the te923tool written in C (all for
a station with the small memory model).

The wee_debug utility is now properly installed, not just distributed.

Fixed bug in almanac code that caused an incorrect sunrise or sunset to be
calculated if it followed a calculation with an explicit horizon value.

Localization of tags is now optional. Use function toString() with
argument localize set to False. Example: 
$current.outTemp.toString($localize=False)
Fixes issue #88.

In the acurite driver, default to use_constants=True.

Fixed bug in the rhel and suse rpm packaging that resulted in a configuration
file with html, database, and web pages in the setup.py locations instead of
the rpm locations.

The extension utility wee_extension now recognizes zip archives as well as
tar and compressed tar archives.

Check for a sane system time when starting up.  If time is not reasonable,
wait for it.  Log the time status while waiting.

Added log_success option to cheetah, copy, image, rsync, and ftp generators.

Older versions of MySQL (v5.0 and later) are now supported.


3.3.1 12/06/2015

Fixed bug when posting to WOW.

Fixed bug where the subsection for a custom report gets moved to the very
end of the [StdReport] section of a configuration file on upgrade. 
Fixes issue #81.


3.3.0 12/05/2015

Now really includes wunderfixer. It was inadvertently left out of the install
script.

Rewrote the almanac so it now supports star ephemeris. For example,
$almanac.rigel.next_rising. Fixes issue #79.

Uninstalling an extension with a skin now deletes all empty directories. This
fixes issue #43.

Fixed bug in WMR200 driver that caused it to emit dayRain, when what it was
really emitting was the "rain in the last 24h, excluding current hour."
Fixes issue #62.

Fixed bug in WMR200 driver that caused it to emit gauge pressure for altimeter
pressure. Thanks to user Mark Jenks for nagging me that something was wrong.

Fixed bug that caused wind direction to be calculated incorrectly, depending
on the ordering of a dictionary. Thanks to user Chris Matteri for not only
spotting this subtle bug, but offering a solution. 

StdPrint now prints packets and records in (case-insensitive) alphabetical
order.

Fixed wind speed decoding in the acurite driver.  Thanks to aweatherguy.

The StdRESTful service now supports POSTs, as well as GETs.

The FTP utility now catches PickleError exceptions, then does a retry.

Added unit 'minute' to the conversion dictionary.

The vertical position of the bottom label in the plots can now be
set in skin.conf with option bottom_label_offset.

An optional port number can now be specified with the MySQL database.

Added option use_constants in the Acurite driver.  Default is false; the
calibration constants are ignored, and a linear approximation is used for
all types of consoles.  Specify use_constants for 01035/01036 consoles to
calculate using the constants.  The 02032/02064 consoles always use the
linear approximation.

Fixed test for basic sensor connectivity in the Acurite driver.

The policy of "wind direction is undefined when no wind speed" is enforced
by the StdWXCalculate service.  There were a few drivers that were still
applying the policy: acurite, cc3000, fousb, ws1, wmr100, wmr200, ultimeter.
These have been fixed.

Changed logic that decides whether the configuration file includes a custom
schema, or the name of an existing schema.

Added new command-line utility wee_debug, for generating a troubleshooting 
information report.

Added option --log-label to specify the label that appears in syslog entries.
This makes it possible to organize output from multiple weewx instances
running on a single system.

Fixed problem with the Vantage driver that caused it to decode the console
display units incorrectly. Thanks to Luc Heijst!

The WMR300 driver is now part of the weewx distribution.


3.2.1 07/18/15

Fixed problem when using setup.py to install into a non-standard location.
Weewx would start a new database in the "standard" location, ignoring the
old one in the non-standard location.


3.2.0 07/15/15

There are now five command-line utilities, some new, some old
 - wee_config:    (New) For configuring weewx.conf, in particular, 
                  selecting a new device driver.
 - wee_extension: (New) For adding and removing extensions.
 - wee_database:  (Formerly called wee_config_database)
 - wee_device:    (Formerly called wee_config_device)
 - wee_reports:   No changes.
 
The script setup.py is no longer used to install or uninstall extensions.
Instead, use the new utility wee_extension.

Wunderfixer is now included with weewx --- no need to download it separately. 
It now works with MySQL, as well as sqlite, databases. It also supports
metric databases. Thanks to user Gary Roderick!

Fixed bug in 12-hour temperature lookup for calculating station pressure from
sea level pressure when database units are other than US unit system.

Added guards for bogus values in various wxformula functions.

Added windrun, evapotranspiration, humidex, apparent temperature, maximum
theoretical solar radiation, beaufort, and cloudbase to StdWXCalculate.

If StdWXCalculate cannot calculate a derived variable when asked to, it now
sets the value to null. Fixes issue #10.

Added option to specify algorithm in StdWXCalculate.  So far this applies
only to the altimeter calculation.

Added option max_delta_12h in StdWXCalculate, a window in which a record will 
be accepted as being "12 hours ago." Default is 1800 seconds.

Fixed bug in debian install script - 'Acurite' was not in the list of stations.

$almanac.sunrise and $almanac.sunset now return ValueHelpers. Fixes issue #26.

Added group_distance with units mile and km.

Added group_length with units inch and cm.

Failure to launch a report thread no longer crashes program.

The WU uploader now publishes soil temperature and moisture, as well as
leaf wetness.

Increased precision of wind and wind gust posts to WU from 0 to 1 
decimal point.

Increased precision of barometer posts to WOW from 1 to 3 decimal points.

A bad CWOP server address no longer crashes the CWOP thread.

The "alarm" example now includes a try block to catch a NameError exception
should the alarm expression include a variable not in the archive record.

Fixed bug that shows itself if marker_size is not specified in skin.conf

Show URLs in the log for restful uploaders when debug=2 or greater.

Fixed problem that could cause an exception in the WMR200 driver when
formatting an error string.

Added better recovery from USB failures in the ws28xx driver.

Added data_format option to FineOffset driver.  Thanks to Darryl Dixon.

Decoding of data is now more robust in the WS1 driver.  Get data from the
station as fast as the station can spit it out.  Thanks to Michael Walker.

Changes to the WS23xx driver include:
  - Fixed wind speed values when reading from logger.  Values were too
    high by a factor of 10.
  - wrapped non-fatal errors in WeeWXIO exceptions to improve error
    handling and failure recovery

Changes to the AcuRite driver include:
 - The AcuRite driver now reports partial packets as soon as it gets them
     instead of retaining data until it can report a complete packet
 - Improved timing algorithm for AcuRite data.  Thanks to Brett Warden.
 - Added acurite log entries to logwatch script.  Thanks to Andy.
 - Prevent negative rainfall amounts in acurite driver by detecting
     counter wraparound
 - Use 13 bits for rain counter instead of 12 bits
 - Use only 12 bits for inside temperature in acurite driver when decoding
     for 02032 stations

Changes to the TE923 driver include:
 - consolidated retries
 - improved error handling and reporting

Changes to the WMR9x8 driver include:
 - Correct bug that caused yesterday's rain to be decoded as dayRain
 - LOOP packet type 'battery' is now an int, instead of a bool
 - The driver can now be run standalone for debugging purposes.
 
The Vantage driver now catches undocumented termios exceptions and converts
them to weewx exceptions. This allows retries if flushing input or output
buffers fail. Fixes issue #34.

Default values for databases are now defined in a new section [DatabaseTypes]. 
New option "database_type" links databases to database type. Installer will
automatically update old weewx.conf files.

The RESTful services that come with weewx are now turned on and off by
option "enable". Installer will automatically update old weewx.conf files. 
Other RESTful services that don't use this method will continue to work.

Option bar_gap_fraction is now ignored. Bar plot widths are rendered explicitly
since V3.0, making the option unnecessary. Fixes issue #25.

Added additional debug logging to main engine loop.

FTP uploader now retries several times to connect to a server, instead of 
giving up after one try. Thanks to user Craig Hunter!


3.1.0 02/05/15

Fixed setup.py bug that caused list-drivers to fail on deb and rpm installs.

Added a wait-and-check to the stop option in the weewx.debian rc script.

Fixed bug in the Vantage driver that causes below sea-level altitudes 
to be read as a large positive number. Also, fixed problem with altitude
units when doing --info (ticket #42).

Fixed bug in wmr100 driver that causes gust wind direction to be null.

Fixed bug in wmr200 driver that causes gust wind direction to be null.

Fixed ultimeter driver to ensure wind direction is None when no wind speed
Thanks to user Steve Sykes.

Fixed bug in calculation of inDewpoint.  Thanks to user Howard Walter.

Assign default units for extraHumid3,4,5,6,7, extraTemp4,5,6,7, leafTemp3,4,
and leafWet1,2.

Use StdWXCalculate to ensure that wind direction is None if no wind speed.

Fixed sign bug in ultimeter driver.  Thanks to user Garrett Power.

Use a sliding window with default period of 15 minutes to calculate the
rainRate for stations that do not provide it.

Added support for AcuRite weather stations.  Thanks to users Rich of Modern
Toil, George Nincehelser, Brett Warden, Preston Moulton, and Andy.

The ultimeter driver now reads data as fast as the station can produce it.
Typically this results in LOOP data 2 or 3 times per second, instead of
once per second.  Thanks to user Chris Thompstone.

The daily summary for wind now uses type INTEGER for column sumtime,
like the other observation types.

Utility wee_reports no longer chokes if the optionally-specified timestamp
is not in the database. Can also use "nearest time" if option 'max_delta'
is specified in [CheetahGenerator].

Utility wee_config_device can now dump Vantage loggers to metric databases.
Fixes ticket #40.

Fixed problem where dumping to database could cause stats to get added to
the daily summaries twice.

FTP over TLS (FTPS) sessions are now possible, but don't work very well with
Microsoft FTP servers. Requires Python v2.7. Will not work with older
versions of Python. Fixes ticket #37.

WeatherUnderground passwords are now quoted, allowing special characters
to be used. Fixes ticket #35.

New tag $obs, allowing access to the contents of the skin configuration
section [Labels][[Generic]]. Fixes ticket #33.

Better error message if there's a parse error in the configuration file.

Added wxformulas for evapotranspiration, humidex, apparent temperature, and
other calculations.

Added --loop-on-init option for weewxd. If set, the engine will keep retrying
if the device cannot be loaded. Otherwise, it will exit.

Changed the weedb exception model to bring it closer to the MySQL exception
model. This will only affect those programming directly to the weedb API.


3.0.1 12/07/14

Fixed bug in setup.py that would forget to insert device-specific options
in weewx.conf during new installations.


3.0.0 12/04/14

Big update with lots of changes and lots of new features. The overall
goal was to make it easier to write and install extensions. Adding
custom databases, units, accumulators and many other little things
have been made easier.

Skins and skin.conf continue to be 100% backwards compatible (since
V1.5!).  However, search-list extensions will have to be rewritten.
Details in the Upgrading Guide.

Previously, configuration options for all possible devices were
included in the configuration file, weewx.conf. Now, for new installs,
it has been slimmed down to the minimum and, instead, configuration
options are added on an "as needed" basis, using a new setup.py option
"configure".

Your configuration file, weewx.conf should be automatically updated to
V3 by the upgrade process, using your previously chosen hardware. But,
check it over. Not sure we got everything correct. See the Upgrading
Guide.

Specific changes follow.

There is no longer a separate "stats" database. Instead, statistics
are included in the regular database (e.g., 'weewx.sdb') as separate
tables, one for each observation type.

Total rewrite of how data gets bound to a database. You now specify a
"data binding" to indicate where data should be going, and where it is
coming from. The default binding is "wx_binding," the weather binding,
so most users will not have to change a thing.
 
Other database bindings can be used in tags. Example:
  $current($data_binding=$alt_binding).outTemp
Alternate times can also be specified:
  $current($timestamp=$othertime).outTemp

Explicit time differences for trends can now be specified:
  $trend($time_delta=3600).barometer

Introduced a new tag $latest, which uses the last available timestamp
in a data binding (which may or may not be the same as the "current"
timestamp).

Introduced a new tag $hours_ago, which returns the stats for X hours
ago.  So, the max temperature last hour would be
$hours_ago($hours_ago=1).outTemp.max.

Introduced a shortcut $hour, which returns the stats for this hour.
So, the high temperature for this hour would be $hour.outTemp.max

Introduced a new tag $days_ago, which returns the stats for X days
ago.  So, the max temperature the day before yesterday would be
$days_ago($days_ago=2).outTemp.max.

Included a shortcut $yesterday: The tag $yesterday.outTemp.max would
be yesterday's max temperature.

Introduced a new aggregation type ".last", which returns the last
value in an aggregation interval. E.g., $week.outTemp.last would
return the last temperature seen in the week.

Introduced a new aggregation type ".lasttime" which returns the time
of the above.

Can now differentiate between the max speed seen in the archive
records (e.g., $day.windSpeed.max) and the max gust seen
($day.wind.max or $day.windGust.max).

Allow other data bindings to be used in images.

Made it easier to add new unit types and unit groups.

The archive interval can now change within a database without
consequences.

Total rewrite of how devices are configured. A single utility
wee_config_device replaces each of the device-specific configuration
utilities.

The Customizing Guide was extended with additional examples and option
documentation.

Removed the no longer needed serviced StdRESTful, obsolete since V2.6

Fixed bug in querying for schemas that prevented older versions of
MySQL (V4.X) from working.

Improved error handling and retries for ws1, ultimeter, and cc3000
drivers.

Fixed missing dew initializations in wmr9x8 driver.  Fixed
model/_model initialization in wmr9x8 driver.

Fixed uninitialized usb interface in wmr200 driver.

Fixed wakup/wakeup typo in _getEEPROM_value in vantage driver.

Made the ftpupload algorithm a little more robust to corruption of the
file that records the last upload time.

Added observation type 'snow'. It generally follows the semantics of
'rain'.

Fixed possible fatal exception in WS23xx driver.  Fixed use of str as
variable name in WS23xx driver.

Now catches database exceptions raised during commits, converting them
to weedb exceptions. Weewx catches these, allowing the program to keep
going, even in the face of most database errors.

For the fine offset stations, record connection status as rxCheckPercent
(either 0 or 100%) and sensor battery status as outTempBatteryStatus (0
indicates ok, 1 indicates low battery).

For WS23xx stations, hardware record generation is now enabled and is the
default (previously, software record generation was the default).

Fixed bug in WS28xx driver the prevented reading of historical records
when starting with an empty database.


2.7.0 10/11/14

Added the ability to configure new Vantage sensor types without using
the console. This will be useful to Envoy users.  Thanks to user Deborah 
Pickett for this contribution! 

Allow calibration constants to be set in the Vantage EEPROM. This will
particularly be useful to southern hemisphere users who may want to
align their ISS to true north (instead of south), then apply a 180
correction. Thanks again to Deborah Pickett!
 
Enabled multiple rsync instances for a single weewx instance.
 
More extensive debug information for rscync users.

Added the ability to localize the weewx and server uptime. See the
Customizing Guide for details. This will also cause a minor backwards 
incompatibility. See the Upgrading Guide for details.

Added catchup to the WS28xx driver, but still no hardware record generation.

Changed lux-to-W/m^2 conversion factor in the fine offset driver.

Added rain rate calculation to Ultimeter driver.

Changed setTime to retrieve system time directly rather than using a value
passed by the engine. This greatly improves the accuracy of StdTimeSync,
particularly in network based implementations. Thanks to user Denny Page!

Moved clock synchronization options clock_check and max_drift back to
section [StdTimeSynch].

Fixed ENDPOINT_IN in the te923 driver.  This should provide better
compatibility with a wider range of pyusb versions.

Now catches MySQL exceptions during commits and rollbacks (as well
as queries) and converts them to weedb exceptions.

Catch and report configobj errors when reading skin.conf during the
generation of reports.

Ensure correct location, lat, lon, and altitude modifications in the
debian postinst installer script.

In the debian installer, default to ttyUSB0 instead of ttyS0 for stations
with a serial interface.

Added CC3000 to debian installer scripts.

Fixed bug that can affect hardware that emits floating point timestamps,
where the timestamp is within 1 second of the end of an archive interval.

Changed UVBatteryStatus to uvBatteryStatus in the WMR100 driver in order
to match the convention used by other drivers.

Fixed the shebang for te923, ws23xx, ultimeter, ws1, and cc3000 drivers.


2.6.4 06/16/14

The WMR100 driver now calculates SLP in software. This fixes a problem
with the WMRS200 station, which does not allow the user to set altitude.

The WMR100 driver was incorrectly tagging rain over the last 24 hours as
rain since midnight. This caused a problem with WU and CWOP posts.

Fix cosmetic problem in wee_config_fousb pressure calibration.

Detect both NP (not present) and OFL (outside factory limits) on ws28xx.

Added driver for PeetBros Ultimeter stations.

Added driver for ADS WS1 stations.

Added driver for RainWise Mark III stations and CC3000 data logger.

Added automatic power cycling to the FineOffsetUSB driver.  Power cycle the
station when a USB lockup is detected.  Only works with USB hubs that provide
per-port power switching.

Fix imagegenerator aggregation to permit data tables with no 'interval' column.

Prompt for metric/US units for debian installations.

For WS28xx stations, return 0 for battery ok and 1 for battery failure.

If a connection to the console has been successfully opened, but then on
subsequent connection attempts suffers an I/O error, weewx will now attempt
a retry (before it would just exit).


2.6.3 04/10/14

Hardened the WMR100 driver against malformed packets.

The plot images can now use UTF-8 characters.

Fixed a problem where the Ambient threads could crash if there were
no rain database entries.

Battery status values txBatteryStatus and consBatteryVoltage now appear in
the archive record. The last LOOP value seen is used.  

CWOP posts are now slightly more robust.

Fixed pressure calculation in wee_config_fousb.

Prevent failures in imagegenerator when no unicode-capable fonts are installed.

Provide explicit pairing feedback using wee_config_ws28xx

Count wxengine restarts in logwatch.

Cleaned up USB initialization for fousb, ws28xx, and te923 drivers.


2.6.2 02/16/14

Fixed bug that crashes WMR200 driver if outTemp is missing.

Fixed bug that can crash RESTful threads if there is missing rain data.

Sqlite connections can now explicitly specify a timeout and 
isolation_level.

Server uptime now reported for MacOS

Fixed bug that prevented Rapidfire posts from being identified as such.


2.6.1 02/08/14

Fixed bug that crashed main thread if a StdQC value fell out of range.


2.6.0 02/08/14

Changed the RESTful architecture so RESTful services are now first-class
weewx services. This should simplify the installation of 3rd party
extensions that use these services.

Broke up service_list, the very long list of services to be run, into
five separate lists. This will allow services to be grouped together,
according to when they should be run.

Defined a structure for packaging customizations into extensions, and added
an installer for those extensions to setup.py.

Changed the default time and date labels to use locale dependent formatting.
The defaults should now work in most locales, provided you set the
environment variable LANG before running weewx.

Changed default QC barometric low from 28 to 26. Added inTemp,
inHumidity, and rain.

Ranges in MinMax QC can now include units.

When QC rejects values it now logs the rejection.

Introduced a new unit system, METRICWX. Similar to METRIC, it uses
mm for rain, mm/hr for rain rate, and m/s for speed.

Added an option --string-check and --fix to the utility wee_config_database
to fix embedded strings found in the sqlite archive database.

Font handles are now cached in order to work around a memory leak in PIL.

Now does garbage collection every 3 hours through the main loop.

Image margins now scale with image and font sizes.

Now works with the pure Python version of Cheetah's NameMapper, albeit very
slowly.

Fixed bug that prevented weewx from working with Python v2.5.

Fixed bug in SummaryByMonth and SummaryByYear that would result in duplicate
month/year entries when generating from multiple ByMonth or ByYear templates.

Consolidated pressure calculation code in ws23xx, ws28xx, te923, and fousb.

Catch USB failures when reading Fine Offset archive interval.

Added Vantage types stormRain and windSpeed10 to the list of observation
types.

Simulator now generates types dewpoint, pressure, radiation, and UV.

The forecast extension is once again distributed separately from weewx.

Minor cleanup to Standard skin for better out-of-the-box behavior:
 - default to no radar image instead of pointing every station to Oregon
 - not every WMR100 is a WMR100N
 
Failure to set an archive interval when using bar plots no longer results
in an exception.

Change to skin directory before invoking Cheetah on any templates.


2.5.1 12/30/13

Added UV plots to the templates. They will be shown automatically if you
have any UV data.

Fixed bug when reading cooling_base option.

Default to sane behavior if skin does not define Labels.

Fixed bug in setting of CheetahGenerator options.

Fixed qsf and qpf summary values in forecast module.

Fixed handling of empty sky cover fields in WU forecasts.

Forecast module now considers the fctcode, condition, and wx fields for
precipitation and obstructions to visibility.

Added options to forecast module to help diagnose parsing failures and new
forecast formats.

Added retries when saving forecast to database and when reading from database.

Fixes to the Fine Offset driver to eliminate spikes caused by reading from
memory before the pointer had been updated (not the same thing as an unstable
read).

Added driver for LaCrosse 2300 series of weather stations.

Added driver for Hideki TE923 series of weather stations.


2.5.0 10/29/13

Introduced a new architecture that makes it easier to define search
list extensions. The old architecture should be 100% backwards compatible.

Added station registry service. This allows weewx to optionally
"phone home" and put your station location on a map.

Added a forecast service and reporting options.  The forecast service
can generate Zambretti weather or XTide tide forecasts, or it can download
Weather Underground or US National Weather Service weather forecasts.  These
data can then be displayed in reports using the Cheetah template engine.  The
forecast service is disabled by default.

Weewx now allows easier localization to non-English speaking locales.
In particular, set the environment variable LANG to your locale, and
then weewx date and number formatting will follow local conventions.
There are also more labeling options in skin.conf. Details in a new section
in the Customization Guide.

Added aggregate type "minmax" and "maxmin". Thank you user Gary Roderick!

New option in [StdArchive] called "loop_hilo". Setting to True will
cause both LOOP and archive data to be used for high/low statistics.
This is the default. Setting to False causes only archive data to be used.

When a template fails, skip only that template, not everything that the
generator is processing.

Trend calculations no longer need a record at precisely (for example)
3 hours in the past. It can be within a "grace" period.

FineOffset driver now uses the 'delay' field instead of the fixed_block
'read_period' for the archive record interval when reading records from
console memory.

FineOffset driver now support for multiple stations on the same USB.

FineOffset driver now reduces logging verbosity when bad magic numbers
appear. Log only when the numbers are unrecognized or change.
The purpose of the magic numbers is still unknown.

WMR100, Vantage, FineOffset, and WS28xx drivers now emit a null wind
direction when the wind speed is zero.  Same for wind gust.

For WMR9x8 stations, wind chill is now retrieved from the console
rather than calculated in software. Thank you user Peter Ferencz!

For WMR9x8 stations, the first extra temperature sensor (packet code 4)
now shows up as extraTemp1 (instead of outTemp). Thanks again to 
Peter Ferencz.

For WMR9x8 stations, packet types 2 and 3 have been separated. Only the
latter is used for outside temperature, humidity, dewpoint. The former
is used for "extra" sensors. Corrected the calculation for channel
numbers >=3. Also, extended the number of battery codes. Thanks to Per
Edström for his patience in figuring this out!

For WMR200 stations, altitude-corrected pressure is now emitted correctly.

ws28xx driver improvements, including: better thread control; better logging
for debugging/diagnostics; better timing to reduce dropouts; eliminate writes
to disk to reduce wear when used on flash devices. Plus, support for
multiple stations on the same USB.

Fixed rain units in ws28xx driver.

The LOOP value for daily ET on Vantages was too high by a factor of 10. 
This has been corrected.

Fixed a bug that caused values of ET to be miscalculated when using
software record generation.

Ported to Korora 19 (Fedora 19). Thanks to user zmodemguru!

Plots under 16 hours in length, now use 1 hour increments (instead of 
3 hours).

No longer emits "deprecation" warning when working with some versions
of the MySQLdb python driver.

Added ability to build platform-specific RPMs, e.g., one for RedHat-based
distributions and one for SuSE-based distributions.

Fixed the 'stop' and 'restart' options in the SuSE rc script.

The weewx logwatch script now recognizes more log entries and errors.


2.4.0 08/03/13

The configuration utility wee_config_vantage now allows you to set
DST to 'auto', 'off', or 'on'. It also lets you set either a time
zone code, or a time zone offset.

The service StdTimeSync now catches startup events and syncs the clock
on them. It has now been moved to the beginning of the list
"service_list" in weewx.conf. Users may want to do the same with their
old configuration file.

A new event, END_ARCHIVE_PERIOD has been added, signaling the end of
the archive period.

The LOOP packets emitted by the driver for the Davis Vantage series
now includes the max wind gust and direction seen since the beginning
of the current archive period.

Changed the null value from zero (which the Davis documentation specifies)
to 0x7fff for the VP2 type 'highRadiation'.

Archive record packets with date and time equal to zero or 0xff now
terminate dumps.

The code that picks a filename for "summary by" reports has now been
factored out into a separate function (getSummaryByFileName). This
allows the logic to be changed by subclassing.

Fixed a bug that did not allow plots with aggregations less than 60 minutes
across a DST boundary.

Fixed bug in the WMR100 driver that prevented UV indexes from being 
reported.

The driver for the LaCrosse WS-28XX weather series continues to evolve and
mature. However, you should still consider it experimental.


2.3.3 06/21/13

The option week_start now works.

Updated WMR200 driver from Chris Manton.

Fixed bug that prevented queries from being run against a MySQL database.


2.3.2 06/16/13

Added support for the temperature-only sensor THWR800. Thanks to
user fstuyk!

Fixed bug that prevented overriding the FTP directory in section
[[FTP]] of the configuration file.

Day plots now show 24 hours instead of 27. If you want the old
behavior, then change option "time_length" to 97200.

Plots shorter than 24 hours are now possible. Thanks to user Andrew Tridgell.

If one of the sections SummaryByMonth, SummaryByYear, or ToDate is missing,
the report engine no longer crashes.

If you live at a high latitude and the sun never sets, the Almanac now
does the right thing.

Fixed bug that caused the first day in the stats database to be left out
of calculations of all-time stats.


2.3.1 04/15/13

Fixed bug that prevented Fine Offset stations from downloading archive
records if the archive database had no records in it.

rsync should now work with Python 2.5 and 2.6 (not just 2.7)


2.3.0 04/10/13

Davis Vantage stations can now produce station pressures (aka, "absolute
pressure"), altimeter pressures, as well as sea-level pressure. These will
be put in the archive database.

Along the same line, 'altimeter' pressure is now reported to CWOP, rather
than the 'barometer' pressure. If altimeter pressure is not available,
no pressure is reported.

Fixed bug in CWOP upload that put spaces in the upload string if the pressure
was under 1000 millibars.

A bad record archive type now causes a catch up to be abandoned, rather
than program termination.

Fixed bug in trends, when showing changes in temperature. NB: this fix will
not work with explicit unit conversion. I.e., $trend.outTemp.degree_C will
not work.

Modified wee_config_vantage and wee_config_fousb so that the configuration
file will be guessed if none is specified.

Fixed wxformulas.heatindexC to handle arguments of None type.

Fixed bug that causes Corrections to be applied twice to archive records if
software record generation is used.

rsync now allows a port to be specified.

Fixed day/night transition bug.

Added gradients to the day/night transitions.

Numerous fixes to the WMR200 driver. Now has a "watchdog" thread.

All of the device drivers have now been put in their own package
'weewx.drivers' to keep them together. Many have also had name changes
to make them more consistent:
	OLD                        NEW
	VantagePro.py (Vantage)    vantage.py (Vantage)
	WMR918.py     (WMR-918)    wmr9x8.py  (WMR9x8)
	wmrx.py       (WMR-USB)    wmr100.py  (WMR100)
	
	new (experimental) drivers:
	wmr200.py (WMR200)
	ws28xx.py (WS28xx)

The interface to the device driver "loader" function has changed slightly. It
now takes a second parameter, "engine". Details are in the Upgrading doc.

The FineOffsetUSB driver now supports hardware archive record generation.

When starting weewx, the FineOffsetUSB driver will now try to 'catch up' - it
will read the console memory for any records that are not yet in the database.

Added illuminance-to-radiation conversion in FineOffsetUSB driver.

Added pressure calibration option to wee_config_fousb and explicit support for
pressure calibration in FineOffsetUSB driver.

Fixed windchill calculation in FineOffsetUSB driver.

Fixed FineOffsetUSB driver to handle cases where the 'delay' is undefined,
resulting in a TypeError that caused weewx to stop.

The FineOffsetUSB driver now uses 'max_rain_rate' (measured in cm/hr) instead
of 'max_sane_rain' (measured in mm) to filter spurious rain sensor readings.
This is done in the driver instead of StdQC so that a single parameter can
apply to both LOOP and ARCHIVE records.

2.2.1 02/15/13

Added a function call to the Vantage driver that allows the lamp to be
turned on and off. Added a corresponding option to wee_config_vantage.

Fixed bug where an undefined wind direction caused an exception when using
ordinal wind directions.

2.2.0 02/14/13

Weewx can now be installed using Debian (DEB) or Redhat (RPM) packages, as well
as with the old 'setup.py' method. Because they install things in different
places, you should stick with one method or another. Don't mix and match.
Thanks to Matthew Wall for putting this together!

Added plot options line_gap_fraction and bar_gap_fraction, which control how
gaps in the data are handled by the plots. Also, added more flexible control of
plot colors, using a notation such as 0xBBGGRR, #RRGGBB, or the English name,
such as 'yellow'. Finally, added day/night bands to the plots. All contributed
by Matthew Wall. Thanks again, Matthew!

Ordinal wind directions can now be shown, just by adding the tag suffix
".ordinal_compass". For example, $current.windDir.ordinal_compass might show
'SSE' The abbreviations are set in the skin configuration file.

Fixed bug that caused rain totals to be misreported to Weather Underground when
using a metric database.

Generalized the weewx machinery so it can be used for applications other than
weather applications.

Got rid of option stats_types in weewx.conf and put it in
bin/user/schemas.py. See upgrading.html if you have a specialized stats
database.

The stats database now includes an internal table of participating observation
types. This allows it to be easily combined with the archive database, should
you choose to do so. The table is automatically created for older stats
databases.

Added rain rate calculation to FineOffsetUSB driver.  Added adaptive polling
option to FineOffsetUSB driver.  Fixed barometric pressure calculation for
FineOffsetUSB driver.

Changed the name of the utilities, so they will be easier to find in /usr/bin:
  weewxd.py          -> weewxd
  runreports.py      -> wee_reports
  config_database.py -> wee_config_database
  config_vp.py       -> wee_config_vantage
  config_fousb.py    -> wee_config_fousb

2.1.1 01/02/13

Fixed bug that shows itself when one of the variables is 'None' when
calculating a trend.

2.1.0 01/02/13

Now supports the Oregon Scientific WMR918/968 series, courtesy of user
William Page. Thanks, William!!

Now supports the Fine Offset series of weather stations, thanks to user
Matthew Wall. Thanks, Matthew!!

Now includes a Redhat init.d script, contributed by Mark Jenks. Thanks,
Mark!!

Added rsync report type as an alternative to the existing FTP report.
Another thanks to William Page!

Fill color for bar charts can now be specified separately from the outline
color, resulting in much more attractive charts. Another thanks to Matthew
Wall!!

Added a tag for trends. The barometer trend can now be returned as
$trend.barometer. Similar syntax for other observation types.

config_vp.py now returns the console version number if available (older
consoles do not offer this).

Hardware dewpoint calculations with the WMR100 seem to be unreliable below
about 20F, so these are now done in software. Thanks to user Mark Jenks for
sleuthing this.

2.0.2 11/23/12

Now allows both the archive and stats data to be held in the same database.

Improved chances of weewx.Archive being reused by allowing optional table
name to be specified.

2.0.1 11/05/12

Fixed problem with reconfiguring databases to a new unit system.

2.0.0 11/04/12

A big release with lots of changes. The two most important are the support
of additional weather hardware, and the support of the MySQL database.

All skin configurations are backwardly compatible, but the configuration
file, weewx.conf, is not. The install utility setup.py will install a fresh
version, which you will then have to edit by hand.

If you have written a custom service, see the upgrade guide on how to port
your service to the new architecture.

Added the ability to generate archive records in software, thus opening the
door for supporting weather stations that do not have a logger.

Support for the Oregon Scientific WMR100, the cheapest weather station I
could find, in order to demonstrate the above!

Added a software weather station simulator.

Introduced weedb, a database-independent Python wrapper around sqlite3 and
MySQLdb, which fixes some of their flaws.

Ported everything to use weedb, and thus MySQL (as well as sqlite)

Internally, the databases can now use either Metric units, or US Customary.
NB: you cannot switch systems in the middle of a database. You have to
stick to one or other other. However, the utility config_database.py does
have a reconfigure option that allows copying the data to a new database,
performing the conversion along the way. See the Customizing Guide.

You can now use "mmHg" as a unit of pressure.

Added new almanac information, such as first and last quarter moons, and
civil twilight.

Changed the engine architecture so it is more event driven. It now uses
callbacks, making it easier to add new event types.

Added utility config_vp.py, for configuring the VantagePro hardware.

Added utility config_database.py, for configuring the databases.

Made it easier to write custom RESTful protocols. Thanks to user Brad, for
the idea and the use case!

The stats type 'squarecount' now contains the number of valid wind
directions that went into calculating 'xsum' and 'ysum'. It used to be the
number of valid wind speeds. Wind direction is now calculated using
'squarecount' (instead of 'count').

Simplified and reduced the memory requirements of the CRC16 calculations.

Improved test suites.

Lots of little nips and tucks here and there, mostly to reduce the coupling
between different modules. In particular, now a service generally gets
configured only using its section of weewx.conf.

I also worked hard at making sure that cursors, connections, files, and
lots of other bits and pieces get properly closed instead of relying on
garbage collection. Hopefully, this will reduce the long-term growth of
memory usage.

1.14.1 07/06/12

Hardened retry strategy for the WeatherLink IP. If the port fails to open
at all, or a socket error occurs, it will thrown an exception (resulting in
a retry in 60 seconds). If a socket returns an incomplete result, it will
continue to retry until everything has been read.

Fixed minor bug that causes the reporting thread to prematurely terminate
if an exception is thrown while doing an FTP.

1.14.0 06/18/12

Added smartphone formatted mobile webpage, contributed by user Torbjörn
Einarsson. If you are doing a fresh install, then these pages will be
generated automatically. If you are doing an upgrade, then see the upgrade
guide on how to have these webpages generated. Thanks, Tobbe!

Three changes suggested by user Charlie Spirakis: o Changed umask in
daemon.py to 0022; o Allow location of process ID file to be specified on
the command line of weewx; o Start script allows daemon to be run as a
specific user. Thanks, Charlie!

Corrected bug in humidity reports to CWOP that shows itself when the
humidity is in the single digits.

Now includes software in CWOP APRS equipment field.

1.13.2 05/02/12

Now allows CWOP stations with prefix 'EW'.

Fixed bug that showed itself in the line color with plots with 3 or more
lines.

Changed debug message when reaching the end of memory in the VP2 to
something slightly less alarming.

1.13.1 03/25/12

Added finer control over the line plots. Can now add optional markers. The
marker_type can be 'none' (the default), 'cross', 'box', 'circle', or 'x'.
Also, line_type can now either be 'solid' (the default) or 'none' (for
scatter plots). Same day I'll add 'dashed', but not now. :-)

Conditionally imports sqlite3. If it does not support the "with" statement,
then imports pysqlite2 as sqlite3.

1.13.0 03/13/12

The binding to the SQL database to be used now happens much later when
running reports. This allows more than one database to be used when running
a report. Extra databases can be specified in the option list for a report.
I use this to display broadband bandwidth information, which was collected
by a separate program. Email me for details on how to do this. Introducing
this feature changed the signature of a few functions. See the upgrade
guide for details.

1.12.4 02/13/12

User Alf Høgemark found an error in the encoding of solar data for CWOP
and sent me a fix. Thanks, Alf!

Now always uses "import sqlite3", resulting in using the version of
pysqlite that comes with Python. This means the install instructions have
been simplified.

Now doesn't choke when using the (rare) Python version of NameMapper used
by Cheetah.

1.12.3 02/09/12

Added start script for FreeBSD, courtesy of user Fabian Abplanalp. Thanks,
Fabian!

Added the ability to respond to a "status" query to the Debian startup
script.

RESTful posts can now recover from more HTTP errors.

Station serial port can now recover from a SerialException error (usually
caused when there is a process competing for the serial port).

Continue to fiddle with the retry logic when reading LOOP data.

1.12.2 01/18/12

Added check for FTP error code '521' to the list of possibilities if a
directory already exists. Thanks to user Clyde!

More complete information when unable to load a module file. Thanks, Jason!

Added a few new unit types to the list of possible target units when using
explicit conversion. Thanks, Antonio!

Discovered and fixed problem caused by the Davis docs giving the wrong
"resend" code (should be decimal 21, not hex 21).

Improved robustness of VantagePro configuration utility.

Fixed problem where an exception gets thrown when changing VP archive
interval.

Simplified some of the logic in the VP2 driver.

1.12.1 11/03/11

Now corrects for rain bucket size if it is something other than the
standard 0.01 inch bucket.

1.12.0 10/29/11

Added the ability to change bucket type, rain year start, and barometer
calibration data in the console using the utility configure.py. Added
option "--info", which queries the console and returns information about
EEPROM settings. Changed configure.py so it can do hardware-specific
configurations, in anticipation of supporting hardware besides the Davis
series.

Reorganized the documentation.

1.11.0 10/06/11

Added support for the Davis WeatherLinkIP. Thanks, Peter Nock and Travis
Pickle!

Added support for older Rev A type archive records.

Added patch from user Dan Haller that sends UV and radiation data to the
WeatherUnderground if available. Thanks, Dan!

Added patch from user Marijn Vriens that allows fallback to the version of
pysqlite that comes with many versions of Python. Thanks, Marijn!

Now does garbage collection after an archive record is obtained and before
the main loop is restarted.

1.10.2 04/14/11

Added RA and declination for the Sun and Moon to the Daily Almanac. Equinox
and solstice are now displayed in chronological order. Same with new and
full moons.

Examples alarm.py and lowBattery.py now include more error checks, allow an
optional 'subject' line to the sent email, and allow a comma separated list
of recipients.

1.10.1 03/30/11

Substitutes US Units if a user does not specify anything (instead of
exception KeyError).

Almanac uses default temperature and pressure if they are 'None'.

Prettied up web page almanac data in the case where pyephem has not been
installed.

Fixed up malformed CSS script weewx.css.

1.10.0 03/29/11

Added extensive almanac information if the optional package 'pyephem' has
been installed

Added a weewx "favorite icon" favicon.ico that displays in your browser
toolbar.

Added a mobile formatted HTML page, courtesy of user Vince Skahan (thanks,
Vince!!).

Tags can now be ended with a unit type to convert to a new unit. For
example, say your pressure group ("group_pressure") has been set to show
inHg. The normal tag notation of "$day.barometer.avg" will show something
like "30.05 inHg". However, the tag "$day.barometer.avg.mbar" will show
"1017.5 mbar".

Added special tag "exists" to test whether an observation type exists.
Example "$year.foo.exists" will return False if there is no type "foo" in
the statistical database.

Added special tag "has_data" to test whether an observation type exists and
has a non-zero number of data points over the aggregation period. For
example, "$year.soilMoist1.has_data" will return "True" if soilMoist1 both
exists in the stats database and contains some data (meaning, you have the
hardware).

Y-axis plot labels (such as "°F") can now be overridden in the plot
configuration section of skin.conf by using option "y_label".

Added executable module "runreports.py" for running report generation only.

Added package "user", which can contain any user extensions. This package
will not get overridden in the upgrade process.

Added the ability to reconfigure the main database, i.e., add or drop data
types. Along the same line, statistical types can also be added or dropped.
Email me for details on how to do this.

Now makes all of the LOOP and archive data available to services. This
includes new keys:

 LOOP data: 'extraAlarm1' 'extraAlarm2' 'extraAlarm3' 'extraAlarm4'
'extraAlarm5' 'extraAlarm6' 'extraAlarm7' 'extraAlarm8' 'forecastIcon'
'forecastRule' 'insideAlarm' 'outsideAlarm1' 'outsideAlarm2' 'rainAlarm'
'soilLeafAlarm1' 'soilLeafAlarm2' 'soilLeafAlarm3' 'soilLeafAlarm4'
'sunrise' 'sunset'

 Archive data: 'forecastRule' 'highOutTemp' 'highRadiation' 'highUV'
'lowOutTemp'

Started a more formal test suite. There are now tests for the report
generators. These are not included in the normal distribution, but can be
retrieved from SourceForge via svn.

1.9.3 02/04/11

Now correctly decodes temperatures from LOOP packets as signed shorts
(rather than unsigned).

Now does a CRC check on LOOP data.

Changed VantagePro.accumulateLoop to make it slightly more robust.

1.9.2 11/20/10

Now catches exception of type OverflowError when calculating celsius
dewpoint. (Despite the documentation indicating otherwise, math.log() can
still throw an OverflowError)

Fixed bug that causes crash in VantagePro.accumulateLoop() during fall DST
transition in certain situations.

VP2 does not store records during the one hour fall DST transition.
Improved logic in dealing with this.

Changed install so that it backs up the ./bin subdirectory, then overwrites
the old one. Also, does not install the ./skins subdirectory at all if one
already exists (thus preserving any user customization).

1.9.1 09/09/10

Now catches exceptions of type httplib.BadStatusLine when doing RESTful
posts.

Added an extra decimal point of precision to dew point reports to the
Weather Underground and PWS.

1.9.0 07/04/10

Added a new service, StdQC, that offers a rudimentary data check.

Corrected error in rain year total if rain year does not start in January.

Moved option max_drift (the max amount of clock drift to tolerate) to
section [Station].

Added check for a bad storm start time.

Added checks for bad dateTime.

Simplified VantagePro module.

1.8.4 06/06/10

Fixed problem that shows itself if weewx starts up at precisely the
beginning of an archive interval. Symptom is max recursion depth exceeded.

Units for UV in LOOP records corrected. Also, introduced new group for UV,
group_uv_index. Thanks to user A. Burriel for this fix!

1.8.3 05/20/10

Problem with configuring archive interval found and fixed by user A.
Burriel (thanks, Antonio!)

1.8.2 05/09/10

Added check to skip calibration for a type that doesn't exist in LOOP or
archive records. This allows windSpeed and windGust to be calibrated
separately.

1.8.1 05/01/10

Ported to Cheetah V2.4.X

1.8.0 04/28/10

Added CWOP support.

Storage of LOOP and archive data into the SQL databases is now just another
service, StdArchive.

Added a calibration service, StdCalibrate, that can correct LOOP and
archive data.

Average console battery voltage is now calculated from LOOP data, and saved
to the archive as 'consBatteryVoltage'.

Transmitter battery status is now ORd together from LOOP data, and saved to
the archive as 'txBatteryStatus'.

Added stack tracebacks for unrecoverable exceptions.

Added a wrapper to the serial port in the VantagePro code. When used in a
Python "with" statement, it automatically releases the serial port if an
exception happens, allowing a more orderly shutdown.

Offered some hints in the documentation on how to automount your VP2 when
using a USB connection.

Corrected error in units. getTargetType() that showed itself with when the
console memory was freshly cleared, then tried to graph something
immediately.

1.7.0 04/15/10

Big update.

Reports now use skins for their "look or feel." Options specific to the
presentation layer have been moved out of the weewx configuration file
'weewx.conf' to a skin configuration file, 'skin.conf'. Other options have
remained behind.

Because the configuration file weewx.conf was split, the installation
script setup.py will NOT merge your old configuration file into the new
one. You will have to reedit weewx.conf to put in your customizations.

FTP is treated as just another report, albeit with an unusual generator.
You can have multiple FTP sessions, each to a different server, or
uploading to or from a different area.

Rewrote the FTP upload package so that it allows more than one FTP session
to be active in the same local directory. This version also does fewer hits
on the server, so it is significantly faster.

The configuration files weewx.conf and skin.conf now expect UTF-8
characters throughout.

The encoding for reports generated from templates can be chosen. By
default, the day, week, month, and year HTML files are encoded using HTML
entities; the NOAA reports encoded using 'strict ascii.' Optionally,
reports can be encoded using UTF-8.

Revamped the template formatting. No longer use class ModelView. Went to a
simpler system built around classes ValueHelper and UnitInfo.

Optional formatting was added to all tags in the templates. There are now
optional endings: 'string': Use specified string for None value.
'formatted': No label. 'format': Format using specified string format.
'nolabel': Format using specified string format; no label. 'raw': return
the underlying data with no string formatting or label.

For the index, week, month, and year template files, added conditional to
not include ISS extended types (UV, radiation, ET) unless they exist.

Added an RSS feed.

Added support for PWSweather.com

Both WeatherUnderground and PWSweather posts are now retried up to 3 times
before giving up.

Now offer a section 'Extras' in the skin configuration file for including
tags added by the user. As an example, the tag radar_url has been moved
into here.

Data files used in reports (such as weewx.css) are copied over to the HTML
directory on program startup.

Included an example of a low-battery alarm.

Rearranged distribution directory structure so that it matches the install
directory structure.

Moved base temperature for heating and cooling degree days into skin.conf.
They now also require a unit.

Now require unit to be specified for 'altitude'.

1.5.0 03/07/10

Added support for other units besides the U.S. Customary. Plots and HTML
reports can be prepared using any arbitrary combination of units. For
example, pressure could be in millibars, while everything else is in U.S.
Customary.

Because the configuration file weewx.conf changed significantly, the
installation script setup.py will NOT merge your old configuration file
into the new one. You will have to reedit weewx.conf to put in your
customizations.

Added an exception handler for exception OSError, which is typically thrown
when another piece of software attempts to access the same device port.
Weewx catches the exception, waits 10 seconds, then starts again from the
top.

1.4.0 02/22/10

Changed the architecture of stats.py to one that uses very late binding.
The SQL statements are not run until template evaluation. This reduces the
amount of memory required (by about 1/2), reduces memory fragmentation, as
well as greatly simplifying the code (file stats.py shed over 150 lines of
non-test code). Execution time is slightly slower for NOAA file generation,
slightly faster for HTML file generation, the same for image generation,
although your actual results will depend on your disk speed.

Now possible to tell weewx to reread the configuration file without
stopping it. Send signal HUP to the process.

Added option week_start, for specifying which day a calendar week starts
on. Default is 6 (Sunday).

Fixed reporting bug when the reporting time falls on a calendar month or
year boundary.

1.3.4 02/08/10

Fixed problem when plotting data where all data points are bad (None).

1.3.3 01/10/10

Fixed reporting bug that shows itself if rain year does not start in
January.

1.3.2 12/26/09

LOOP data added to stats database.

1.3.1 12/22/09

Added a call to syslog.openlog() that inadvertently got left out when
switching to the engine driven architecture.

1.3.0 12/21/09

Moved to a very different architecture to drive weewx. Consists of an
engine, that manages a list of 'services.' At key events, each service is
given a chance to participate. Services are easy to add, to allow easy
customization. An example is offered of an 'alarm' service.

Checking the clock of the weather station for drift is now a service, so
the option clock_check was moved from the station specific [VantagePro]
section to the more general [Station] section.

Added an example service 'MyAlarm', which sends out an email should the
outside temperature drop below 40 degrees.

In a similar manner, all generated files, images, and reports are the
product of a report engine, which can run any number of reports. New
reports are easily added.

Moved the compass rose used in progressive vector plots into the interior
of the plot.

Install now deletes public_html/#upstream.last, thus forcing all files to
be uploaded to the web server at the next opportunity.

1.2.0 11/22/09

Added progressive vector plots for wind data.

Improved axis scaling. The automatic axis scaling routine now does a better
job for ranges less than 1.0. The user can also hardwire in min and max
values, as well as specify a minimum increment, through parameter 'yscale'
in section [Images] in the configuration file.

Now allows the same SQL type to be used more than once in a plot. This
allows, say, instantaneous and average wind speed to be shown in the same
plot.

Rain year is now parameterized in file templates/year.tmpl (instead of
being hardwired in).

Now does LOOP caching by default.

When doing backfilling to the stats database, configure now creates the
stats database if it doesn't already exist.

setup.py now more robust to upgrading the FTP and Wunderground sections

1.1.0 11/14/09

Added the ability to cache LOOP data. This can dramatically reduce the
number of writes to the stats database, reducing wear on solid-state disk
stores.

Introduced module weewx.mainloop. Introduced class weewx.mainloop.MainLoop
This class offers many opportunities to customize weewx through
subclassing, then overriding an appropriate member function.

Refactored module weewx.wunderground so it more closely resembles the
(better) logic in wunderfixer.

setup.py no longer installs a daemon startup script to /etc/init.d. It must
now be done by hand.

setup.py now uses the 'home' value in setup.cfg to set WEEWX_ROOT in
weewx.conf and in the daemon start up scripts

Now uses FTP passive mode by default.

1.0.1 11/09/09

Fixed bug that prevented backfilling the stats database after modifying the
main archive.

1.0.0 10/26/09

Took the module weewx.factory back out, as it was too complicated and hard
to understand.

Added support for generating NOAA monthly and yearly reports. Completely
rewrote the filegenerator.py module, to allow easy subclassing and
specialization.

Completely rewrote the stats.py module. All aggregate quantities are now
calculated dynamically.

Labels for HTML generation are now held separately from labels used for
image generation. This allows entities such as '&deg;' to be used for the
former.

LOOP mode now requests only 200 LOOP records (instead of the old 2000). It
then renews the request should it run out. This was to get around an
(undocumented) limitation in the VP2 that limits the number of LOOP records
that can be requested to something like 220. This was a problem when
supporting VP2s that use long archive intervals.

Cut down the amount of computing that went on before the processing thread
was spawned, thus allowing the main thread to get back into LOOP mode more
quickly.

Added type 'rainRate' to the types decoded from a Davis archive record. For
some reason it was left out.

Added retries when doing FTP uploads. It will now attempt the upload
several times before giving up.

Much more extensive DEBUG analysis.

Nipped and tucked here and there, trying to simplify.

0.6.5 10/11/09

Ported to Cheetah V2.2.X. Mostly, this is making sure that all strings that
cannot be converted with the 'ascii' codec are converted to Unicode first
before feeding to Cheetah.

0.6.4 09/22/09

Fixed an error in the calculation of heat index.

0.6.3 08/25/09

FTP transfers now default to ACTIVE mode, but a configuration file option
allows PASSIVE mode. This was necessary to support Microsoft FTP servers.

0.6.2 08/01/09

Exception handling in weewx/ftpdata.py used socket.error but failed to
declare it. Added 'import socket' to fix.

Added more complete check for unused pages in weewx/VantagePro.py. Now the
entire record must be filled with 0xff, not just the time field. This fixes
a bug where certain time stamps could look like unused records.

0.6.1 06/22/09

Fixed minor ftp bug.

0.6.0 05/20/09

Changed the file, imaging, ftping functions into objects, so they can be
more easily specialized by the user.

Introduced a StationData object.

Introduced module weewx.factory that produces these things, so the user has
a place to inject his/her new types.

0.5.1 05/13/09

1. Weather Underground thread now run as daemon thread, allowing the
program to exit even if it is running.

2. WU queue now hold an instance of archive and the time to be published,
rather than a record. This allows dailyrain to be published as well.

3. WU date is now given in the format "2009-05-13+12%3A35%3A00" rather than
"2009-05-13 12:35:00". Seems to be more reliable. But, maybe I'm imagining
things...
<|MERGE_RESOLUTION|>--- conflicted
+++ resolved
@@ -21,13 +21,11 @@
 Fixed problem that prevented to CopyGenerator from handling nested
 directories. Fixes issue #379.
 
-<<<<<<< HEAD
+Fixed problem that prevented humidity calibration from being set
+on Vantage stations.
+
 Improved accuracy of the calculation of Moon phases.
 Revisits issue #342.
-=======
-Fixed problem that prevented humidity calibration from being set
-on Vantage stations.
->>>>>>> febcf851
 
 
 3.9.1 02/06/2019
