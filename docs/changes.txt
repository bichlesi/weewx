--- conflicted
+++ resolved
@@ -1,8 +1,20 @@
 weewx change history
 --------------------
 
-<<<<<<< HEAD
-3.8.0 MM/dd/YYYY
+3.7.2 MM/DD/YYYY
+
+MySQL error 2006 ("MySQL server has gone away") now gets mapped to
+`weedb.CannotConnectError`. PR #246
+
+Corrected formatting used to report indoor temp and humidity to the
+Weather Underground.
+
+Added inDewpoint to the observation group dictionary.
+
+Added missing aggregation type 'min_ge'. Thanks to user Christopher McAvaney!
+
+Fixed bug in wmr200 driver that resulted in archive records with no
+interval field and 'NOT NULL constraint failed: archive.interval' errors.
 
 New standard skin.
 
@@ -13,22 +25,6 @@
 The skin.conf is optional.  It is possible to specify the entire skin
 configuration in the weewx configuration, in which case the skin configuration
 is not necessary.
-=======
-3.7.2 MM/DD/YYYY
-
-MySQL error 2006 ("MySQL server has gone away") now gets mapped to
-`weedb.CannotConnectError`. PR #246
-
-Corrected formatting used to report indoor temp and humidity to the
-Weather Underground.
-
-Added inDewpoint to the observation group dictionary.
-
-Added missing aggregation type 'min_ge'. Thanks to user Christopher McAvaney!
-
-Fixed bug in wmr200 driver that resulted in archive records with no
-interval field and 'NOT NULL constraint failed: archive.interval' errors.
->>>>>>> d4ff72d8
 
 
 3.7.1 03/22/2017
