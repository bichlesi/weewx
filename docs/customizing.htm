--- conflicted
+++ resolved
@@ -46,14 +46,9 @@
     </a>
     <h1 class="title">Customizing weewx<br />
       <span class="version">
-<<<<<<< HEAD
 Version: 3.0.0 alpha
       </span>
     </h1>
-=======
-Version: 2.7.0
-      </span></h1>
->>>>>>> 80ee3c44
 
       <h1 id="introduction">Introduction</h1>
     <p>
@@ -2057,7 +2052,6 @@
       will also apply to all plots.
     </p>
 
-<<<<<<< HEAD
     <h3>Time periods</h3>
     <p>
       After the "global" options at the top of section <span class="code">[ImageGenerator]</span>,
@@ -2087,58 +2081,6 @@
       option <span class="code">show_daynight</span> to <span class="code">false</span>,
       we are requesting that day-night, shaded bands not be shown.
     </p>
-=======
-      <h3>An Example: the Standard skin</h3>
-      <p>As an example, the Standard <span class="code">skin.conf</span>
-        file includes three options: </p>
-      <table class="indent" style="width:50%" summary="Tag Extras">
-        <tr class="first_row">
-          <td>Skin option</td>
-          <td>Template tag</td>
-        </tr>
-        <tr>
-          <td><span class="code">radar_img</span></td>
-          <td><span class="code">$Extras.radar_img</span></td>
-        </tr>
-        <tr>
-          <td><span class="code">radar_url</span></td>
-          <td><span class="code">$Extras.radar_url</span></td>
-        </tr>
-        <tr>
-          <td><span class="code">googleAnalyticsId</span></td>
-          <td><span class="code">$Extras.googleAnalyticsId</span></td>
-        </tr>
-      </table>
-      <p>If you take a look at the template
-        <span class="code">index.html.tmpl</span> you will see
-        examples of testing for these tags (search the file for the
-        string <span class="code">radar_img</span> to find them).
-      </p>
-      <p class="config_option">radar_img</p>
-      <p>Set to an URL to show a local radar image for you.</p>
-      <p class="config_option">radar_url</p>
-      <p>If the above radar image is clicked, the browser will go to
-       this URL. This is usually used to show a more detailed,
-       close-up, radar picture.
-      </p>
-      <p>For me in Oregon, setting the above two options to:</p>
-      <pre class="tty">
-[Extras]
-    radar_img = http://radar.weather.gov/ridge/lite/N0R/RTX_loop.gif
-    radar_url = http://radar.weather.gov/ridge/radar.php?product=NCR&amp;rid=RTX&amp;loop=yes</pre>
-      <p>results in a nice image of a radar centered on Portland,
-        Oregon. When you click on it, it gives you a detailed, animated view.
-        If you live in the USA, take a look at
-        the <a href="http://radar.weather.gov/">NOAA radar website</a>
-        to find a nice one that will work for you. In other countries, you
-        will have to consult your local weather service.
-      </p>
-      <p class="config_option">googleAnalyticsId </p>
-      <p>If you have a <a href="http://www.google.com/analytics/">Google
-          Analytics ID</a>, you can set it here. The Google Analytics
-        Javascript code will then be included, enabling analytics of your
-        website usage. If commented out, the code will not be included. </p>
->>>>>>> 80ee3c44
 
     <h3>Image files</h3>
     <p>
@@ -2545,9 +2487,9 @@
     radar_url = http://radar.weather.gov/ridge/radar.php?product=NCR&amp;rid=RTX&amp;loop=yes</pre>
       <p>results in a nice image of a radar centered on Portland,
         Oregon. When you click on it, it gives you a detailed, animated view.
-        Take a look at
+        If you live in the USA, take a look at
         the <a href="http://radar.weather.gov/">NOAA radar website</a>
-        to find a nice one for you in the USA. In other countries, you
+        to find a nice one that will work for you. In other countries, you
         will have to consult your local weather service.
       </p>
       <p class="config_option">googleAnalyticsId </p>
@@ -3648,11 +3590,7 @@
         type to your database, or change its unit system. This section shows you
         how to do this, using the utility <span class="symcode">$BIN_ROOT</span><span
           class="code">/wee_config_database</span>.</p>
-<<<<<<< HEAD
       <p>This utility also has the ability to check a SQLite version of the archive
-=======
-      <p>This utility also has the ability to check a sqlite version of the archive
->>>>>>> 80ee3c44
         database for embedded strings (where a float is expected).</p>
       <p>Before starting, it's worth running the utility with the <span class="code">--help</span>
         flag to see how it is used:</p>
@@ -3926,7 +3864,6 @@
         </tbody>
       </table>
 
-<<<<<<< HEAD
     <h2 id="Changing_the_unit_system">Changing the unit system</h2>
     <p>Normally, data are stored in the databases using US Customary units
       and, normally, you don't care; it is an "implementation detail".
@@ -4043,78 +3980,11 @@
         course, I have selfish reasons for this: I don't want to
         have to buy every weather station ever invented, and I don't want
         my roof to look like a weather station farm!</p>
-=======
-      <h2 id="Changing_the_unit_system">Changing the unit system</h2>
-      <p>Normally, data is stored in the databases using US Customary units and,
-        normally, you don't care --- data can always be displayed using any
-        units you choose. It's an "implementation detail." Nevertheless, there
-        may be special situations where you wish to store the data in Metric
-        units. For example, you may need to allow direct programmatic access to
-        the databases from another piece of software that expects metric units.
-      </p>
-      <p>Weewx does not allow you to change the database unit system midstream.
-        You can't start with one unit system then, in the middle of the
-        database, switch to another. See the section <span class="code"> <a href="usersguide.htm#StdConvert">[StdConvert]</a></span>
-        in the Weewx User's Guide. However, you can reconfigure the database by
-        coping it to a new database, performing the unit conversion along the
-        way. You then use this new database.</p>
-      <p>The steps are pretty much the same as <a href="#add_archive_type">Adding
-          a New Type to the ArchiveDatabase</a>, described above.</p>
-      <ol>
-        <li>Modify <span class="code">weewx.conf</span> to reflect your choice
-          of the new unit system to use. Your choices are <span class='code'>US</span>,
-          <span class="code">METRIC</span>, or <span class="code">METRICWX</span>.
-          See the Appendix <a href="#units">Units</a> for the exact differences
-          between these three choices.</li>
-        <li>Make sure you have the necessary permissions to create the new
-          database.</li>
-        <li>Populate it with data from the old database.</li>
-        <li>Shuffle databases around so <span class="code">weewx</span> will
-          use the new database.</li>
-        <li>Rebuild the stats database to use the new unit system.</li>
-      </ol>
-      <p>1. <strong>Modify <span class="code">weewx.conf</span>.</strong> Edit
-        the configuration file to change option <span class="code">target_unit</span>
-        in section <span class="code"><a href="usersguide.htm#StdConvert">[StdConvert]</a></span>
-        to reflect your choice. If you are switching to metric units, the option
-        will look like</p>
-      <pre class="tty">[StdConvert]
-    target_unit = METRICWX  # Alternative: METRIC</pre>
-      <p>2. <strong>Check permissions.</strong> The reconfiguration utility
-        will create a new database with the same name as the old, except with
-        the suffix '<span class="code">_new</span>' attached to the end. Make
-        sure you have the necessary permissions to do this. In particular, if
-        you are using MySQL, you will need '<span class="code">CREATE</span>'
-        privileges.</p>
-      <p>3. <strong>Run <span class="code">wee_config_database</span>.</strong>
-        Now run the utility <span class="code">wee_config_database</span> with
-        the <span class="code">--reconfigure</span> option:</p>
-      <pre class="tty"><span class="symcode">$BIN_ROOT</span>/wee_config_database --reconfigure <span
-class="symcode">$CONFIG_ROOT</span>/weewx.conf</pre>
-      <p>This will create a new database (nominally, <span class="code">weewx.sdb_new</span>
-        if you are using sqlite, <span class="code">weewx_new</span> if you are
-        using MySQL), using the schema found in <span class="symcode">$BIN_ROOT</span><span
-          class="code">/user/schemas.py</span>, and populate it with data from
-        the old database, while performing the unit conversion.</p>
-      <p>4. <strong>Shuffle the databases.</strong> This is identical to the
-        description above.</p>
-      <p>5. <strong>Recreate the stats database.</strong> Delete the stats
-        database, then let <span class="code">weewx</span> regenerate it. It
-        will use the new unit system.</p>
-
-      <h1 id="porting">Porting to new weather station hardware</h1>
-      <p>Naturally, this is an advanced topic, but nevertheless I'd
-        like to encourage any Python wizards out there to give it a try. Of
-        course, I have selfish reasons for doing this: I don't want to
-        buy every weather station ever invented, and I don't want my roof
-        to look like a weather station farm!</p>
->>>>>>> 80ee3c44
       <p>Here's the general strategy for doing a port.</p>
       <h2>Implement the driver</h2>
       <p>Inherit from the abstract base class
         <span class="code">weewx.drivers.AbstractDevice</span>.
         Try to implement as many of its methods as you can. At the
-<<<<<<< HEAD
         very minimum, you must implement the first three
         methods, <span class="code">loader</span>,
         <span class="code">hardware_name</span>,
@@ -4127,23 +3997,6 @@
       <p>Return a string with a short nickname for the hardware, such
         as <span class="code">"ACME X90"</span></p>
       <h3><span class="code">genLoopPackets</span></h3>
-=======
-        very minimum, you must implement the first two, the attribute 
-        <span class="code">hardware_name</span>,
-        and the function <span class="code">genLoopPackets()</span>. </p>
-
-    <h3>
-      <span class="code">hardware_name</span>
-    </h3>
-    <p>
-      This can be either an attribute, or a <a
-        href="https://docs.python.org/2/library/functions.html#property">property
-        function</a>. It should return a string with a short nickname for
-      the hardware, such as "<span class="code">ACME X90</span>."
-    </p>
-
-    <h3><span class="code">genLoopPackets()</span></h3>
->>>>>>> 80ee3c44
       <p>This should be
         a <a href="https://wiki.python.org/moin/Generators">generator
         function</a> that yields loop packets, one after
@@ -4170,7 +4023,7 @@
           </tr>
         </tbody>
       </table>
-      <p>Then include any observation types you have into the dictionary. Every
+      <p>Then include any observation types you have in the dictionary. Every
         packet need not contain the same set of observation types. Different
         packets can use different unit systems, but all observations within a
         packet must use the same unit system. If your hardware has an error and
@@ -4225,7 +4078,7 @@
           </tr>
         </tbody>
       </table>
-
+      
       <h3><span class="code">genArchiveRecords()</span></h3>
       <p>If your hardware does not have an archive record logger,
         then <span class="code">weewx</span> can do the record
@@ -4253,14 +4106,9 @@
         the time from it, then you may want to implement this
         method. It takes no argument. It should return the time in
         Unix Epoch Time. </p>
-<<<<<<< HEAD
-      <h3><span class="code">setTime</span></h3>
+
+      <h3><span class="code">setTime()</span></h3>
       <p>If your hardware has an onboard clock and supports <em>setting</em>
-=======
-
-      <h3><span class="code">setTime()</span></h3>
-      <p>If your hardware has an onboard clock supports <i>setting</i>
->>>>>>> 80ee3c44
         it, then you may want to implement this method.  It takes no
         argument and does not need to return anything.</p>
 
@@ -4271,14 +4119,6 @@
         function. <span class='code'>Weewx</span> will call it if it
         needs to shut down your console (usually in the case of an
         error).</p>
-<<<<<<< HEAD
-=======
-        
-      <h3><span class="code">loader()</span></h3>
-      <p>This is a factory function that returns an instance of your
-        driver. It has two arguments: the configuration dictionary,
-        and a reference to the weewx engine.</p>
->>>>>>> 80ee3c44
 
       <h2>Define the configuration</h2>
       <p>You then include a new section in the configuration file <span class="code">weewx.conf</span>
